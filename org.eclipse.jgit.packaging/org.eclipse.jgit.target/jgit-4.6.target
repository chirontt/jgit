<?xml version="1.0" encoding="UTF-8" standalone="no"?>
<?pde?>
<!-- generated with https://github.com/eclipse-cbi/targetplatform-dsl -->
<<<<<<< HEAD
<target name="jgit-4.6" sequenceNumber="1575495636">
  <locations>
    <location includeMode="slicer" includeAllPlatforms="false" includeSource="true" includeConfigurePhase="true" type="InstallableUnit">
      <unit id="org.eclipse.jetty.client" version="9.4.22.v20191022"/>
      <unit id="org.eclipse.jetty.client.source" version="9.4.22.v20191022"/>
      <unit id="org.eclipse.jetty.continuation" version="9.4.22.v20191022"/>
      <unit id="org.eclipse.jetty.continuation.source" version="9.4.22.v20191022"/>
      <unit id="org.eclipse.jetty.http" version="9.4.22.v20191022"/>
      <unit id="org.eclipse.jetty.http.source" version="9.4.22.v20191022"/>
      <unit id="org.eclipse.jetty.io" version="9.4.22.v20191022"/>
      <unit id="org.eclipse.jetty.io.source" version="9.4.22.v20191022"/>
      <unit id="org.eclipse.jetty.security" version="9.4.22.v20191022"/>
      <unit id="org.eclipse.jetty.security.source" version="9.4.22.v20191022"/>
      <unit id="org.eclipse.jetty.server" version="9.4.22.v20191022"/>
      <unit id="org.eclipse.jetty.server.source" version="9.4.22.v20191022"/>
      <unit id="org.eclipse.jetty.servlet" version="9.4.22.v20191022"/>
      <unit id="org.eclipse.jetty.servlet.source" version="9.4.22.v20191022"/>
      <unit id="org.eclipse.jetty.util" version="9.4.22.v20191022"/>
      <unit id="org.eclipse.jetty.util.source" version="9.4.22.v20191022"/>
      <repository id="jetty-9.4.22" location="https://download.eclipse.org/jetty/updates/jetty-bundles-9.x/9.4.22.v20191022/"/>
=======
<target name="jgit-4.6" sequenceNumber="1638608437">
  <locations>
    <location includeMode="slicer" includeAllPlatforms="false" includeSource="true" includeConfigurePhase="true" type="InstallableUnit">
      <unit id="org.eclipse.jetty.client" version="9.4.20.v20190813"/>
      <unit id="org.eclipse.jetty.client.source" version="9.4.20.v20190813"/>
      <unit id="org.eclipse.jetty.continuation" version="9.4.20.v20190813"/>
      <unit id="org.eclipse.jetty.continuation.source" version="9.4.20.v20190813"/>
      <unit id="org.eclipse.jetty.http" version="9.4.20.v20190813"/>
      <unit id="org.eclipse.jetty.http.source" version="9.4.20.v20190813"/>
      <unit id="org.eclipse.jetty.io" version="9.4.20.v20190813"/>
      <unit id="org.eclipse.jetty.io.source" version="9.4.20.v20190813"/>
      <unit id="org.eclipse.jetty.security" version="9.4.20.v20190813"/>
      <unit id="org.eclipse.jetty.security.source" version="9.4.20.v20190813"/>
      <unit id="org.eclipse.jetty.server" version="9.4.20.v20190813"/>
      <unit id="org.eclipse.jetty.server.source" version="9.4.20.v20190813"/>
      <unit id="org.eclipse.jetty.servlet" version="9.4.20.v20190813"/>
      <unit id="org.eclipse.jetty.servlet.source" version="9.4.20.v20190813"/>
      <unit id="org.eclipse.jetty.util" version="9.4.20.v20190813"/>
      <unit id="org.eclipse.jetty.util.source" version="9.4.20.v20190813"/>
      <repository id="jetty-9.4.20" location="https://archive.eclipse.org/jetty/updates/jetty-bundles-9.x/jetty-bundles-9.x/9.4.20.v20190813/"/>
>>>>>>> 8924b14d
    </location>
    <location includeMode="slicer" includeAllPlatforms="false" includeSource="true" includeConfigurePhase="true" type="InstallableUnit">
      <unit id="com.google.gson" version="2.8.2.v20180104-1110"/>
      <unit id="com.google.gson.source" version="2.8.2.v20180104-1110"/>
      <unit id="com.jcraft.jsch" version="0.1.55.v20190404-1902"/>
      <unit id="com.jcraft.jsch.source" version="0.1.55.v20190404-1902"/>
      <unit id="com.jcraft.jzlib" version="1.1.1.v201205102305"/>
      <unit id="com.jcraft.jzlib.source" version="1.1.1.v201205102305"/>
      <unit id="javaewah" version="1.1.6.v20160919-1400"/>
      <unit id="javaewah.source" version="1.1.6.v20160919-1400"/>
      <unit id="javax.servlet" version="3.1.0.v201410161800"/>
      <unit id="javax.servlet.source" version="3.1.0.v201410161800"/>
      <unit id="net.bytebuddy.byte-buddy" version="1.9.0.v20181107-1410"/>
      <unit id="net.bytebuddy.byte-buddy-agent" version="1.9.0.v20181106-1534"/>
      <unit id="net.bytebuddy.byte-buddy-agent.source" version="1.9.0.v20181106-1534"/>
      <unit id="net.bytebuddy.byte-buddy.source" version="1.9.0.v20181107-1410"/>
      <unit id="net.i2p.crypto.eddsa" version="0.3.0.v20181102-1323"/>
      <unit id="net.i2p.crypto.eddsa.source" version="0.3.0.v20181102-1323"/>
      <unit id="org.apache.ant" version="1.10.7.v20190926-0324"/>
      <unit id="org.apache.ant.source" version="1.10.7.v20190926-0324"/>
      <unit id="org.apache.commons.codec" version="1.10.0.v20180409-1845"/>
      <unit id="org.apache.commons.codec.source" version="1.10.0.v20180409-1845"/>
      <unit id="org.apache.commons.compress" version="1.18.0.v20181121-2221"/>
      <unit id="org.apache.commons.compress.source" version="1.18.0.v20181121-2221"/>
      <unit id="org.apache.commons.logging" version="1.2.0.v20180409-1502"/>
      <unit id="org.apache.commons.logging.source" version="1.2.0.v20180409-1502"/>
      <unit id="org.apache.httpcomponents.httpclient" version="4.5.6.v20190503-0009"/>
      <unit id="org.apache.httpcomponents.httpclient.source" version="4.5.6.v20190503-0009"/>
      <unit id="org.apache.httpcomponents.httpcore" version="4.4.10.v20190123-2214"/>
      <unit id="org.apache.httpcomponents.httpcore.source" version="4.4.10.v20190123-2214"/>
      <unit id="org.apache.log4j" version="1.2.15.v201012070815"/>
      <unit id="org.apache.log4j.source" version="1.2.15.v201012070815"/>
      <unit id="org.apache.sshd.osgi" version="2.2.0.v20190425-2127"/>
      <unit id="org.apache.sshd.osgi.source" version="2.2.0.v20190425-2127"/>
      <unit id="org.apache.sshd.sftp" version="2.2.0.v20190425-2127"/>
      <unit id="org.apache.sshd.sftp.source" version="2.2.0.v20190425-2127"/>
      <unit id="org.bouncycastle.bcpg" version="1.64.0.v20191109-0815"/>
      <unit id="org.bouncycastle.bcpg.source" version="1.64.0.v20191109-0815"/>
      <unit id="org.bouncycastle.bcpkix" version="1.64.0.v20191109-0815"/>
      <unit id="org.bouncycastle.bcpkix.source" version="1.64.0.v20191109-0815"/>
      <unit id="org.bouncycastle.bcprov" version="1.64.0.v20191109-0815"/>
      <unit id="org.bouncycastle.bcprov.source" version="1.64.0.v20191109-0815"/>
      <unit id="org.hamcrest" version="1.1.0.v20090501071000"/>
      <unit id="org.hamcrest.core" version="1.3.0.v20180420-1519"/>
      <unit id="org.hamcrest.core.source" version="1.3.0.v20180420-1519"/>
      <unit id="org.hamcrest.library" version="1.3.0.v20180524-2246"/>
      <unit id="org.hamcrest.library.source" version="1.3.0.v20180524-2246"/>
      <unit id="org.junit" version="4.12.0.v201504281640"/>
      <unit id="org.junit.source" version="4.12.0.v201504281640"/>
      <unit id="org.kohsuke.args4j" version="2.33.0.v20160323-2218"/>
      <unit id="org.kohsuke.args4j.source" version="2.33.0.v20160323-2218"/>
      <unit id="org.mockito" version="2.23.0.v20190527-1420"/>
      <unit id="org.mockito.source" version="2.23.0.v20190527-1420"/>
      <unit id="org.objenesis" version="2.6.0.v20180420-1519"/>
      <unit id="org.objenesis.source" version="2.6.0.v20180420-1519"/>
      <unit id="org.slf4j.api" version="1.7.2.v20121108-1250"/>
      <unit id="org.slf4j.api.source" version="1.7.2.v20121108-1250"/>
      <unit id="org.slf4j.impl.log4j12" version="1.7.2.v20131105-2200"/>
      <unit id="org.slf4j.impl.log4j12.source" version="1.7.2.v20131105-2200"/>
      <unit id="org.tukaani.xz" version="1.8.0.v20180207-1613"/>
      <unit id="org.tukaani.xz.source" version="1.8.0.v20180207-1613"/>
      <repository location="https://download.eclipse.org/tools/orbit/downloads/drops/R20191126223242/repository"/>
    </location>
    <location includeMode="slicer" includeAllPlatforms="false" includeSource="true" includeConfigurePhase="true" type="InstallableUnit">
      <unit id="org.eclipse.osgi" version="0.0.0"/>
      <repository location="https://download.eclipse.org/releases/neon/"/>
    </location>
  </locations>
</target><|MERGE_RESOLUTION|>--- conflicted
+++ resolved
@@ -1,8 +1,7 @@
 <?xml version="1.0" encoding="UTF-8" standalone="no"?>
 <?pde?>
 <!-- generated with https://github.com/eclipse-cbi/targetplatform-dsl -->
-<<<<<<< HEAD
-<target name="jgit-4.6" sequenceNumber="1575495636">
+<target name="jgit-4.6" sequenceNumber="1638636816">
   <locations>
     <location includeMode="slicer" includeAllPlatforms="false" includeSource="true" includeConfigurePhase="true" type="InstallableUnit">
       <unit id="org.eclipse.jetty.client" version="9.4.22.v20191022"/>
@@ -21,29 +20,7 @@
       <unit id="org.eclipse.jetty.servlet.source" version="9.4.22.v20191022"/>
       <unit id="org.eclipse.jetty.util" version="9.4.22.v20191022"/>
       <unit id="org.eclipse.jetty.util.source" version="9.4.22.v20191022"/>
-      <repository id="jetty-9.4.22" location="https://download.eclipse.org/jetty/updates/jetty-bundles-9.x/9.4.22.v20191022/"/>
-=======
-<target name="jgit-4.6" sequenceNumber="1638608437">
-  <locations>
-    <location includeMode="slicer" includeAllPlatforms="false" includeSource="true" includeConfigurePhase="true" type="InstallableUnit">
-      <unit id="org.eclipse.jetty.client" version="9.4.20.v20190813"/>
-      <unit id="org.eclipse.jetty.client.source" version="9.4.20.v20190813"/>
-      <unit id="org.eclipse.jetty.continuation" version="9.4.20.v20190813"/>
-      <unit id="org.eclipse.jetty.continuation.source" version="9.4.20.v20190813"/>
-      <unit id="org.eclipse.jetty.http" version="9.4.20.v20190813"/>
-      <unit id="org.eclipse.jetty.http.source" version="9.4.20.v20190813"/>
-      <unit id="org.eclipse.jetty.io" version="9.4.20.v20190813"/>
-      <unit id="org.eclipse.jetty.io.source" version="9.4.20.v20190813"/>
-      <unit id="org.eclipse.jetty.security" version="9.4.20.v20190813"/>
-      <unit id="org.eclipse.jetty.security.source" version="9.4.20.v20190813"/>
-      <unit id="org.eclipse.jetty.server" version="9.4.20.v20190813"/>
-      <unit id="org.eclipse.jetty.server.source" version="9.4.20.v20190813"/>
-      <unit id="org.eclipse.jetty.servlet" version="9.4.20.v20190813"/>
-      <unit id="org.eclipse.jetty.servlet.source" version="9.4.20.v20190813"/>
-      <unit id="org.eclipse.jetty.util" version="9.4.20.v20190813"/>
-      <unit id="org.eclipse.jetty.util.source" version="9.4.20.v20190813"/>
-      <repository id="jetty-9.4.20" location="https://archive.eclipse.org/jetty/updates/jetty-bundles-9.x/jetty-bundles-9.x/9.4.20.v20190813/"/>
->>>>>>> 8924b14d
+      <repository id="jetty-9.4.22" location="https://archive.eclipse.org/jetty/updates/jetty-bundles-9.x/jetty-bundles-9.x/9.4.22.v20191022/"/>
     </location>
     <location includeMode="slicer" includeAllPlatforms="false" includeSource="true" includeConfigurePhase="true" type="InstallableUnit">
       <unit id="com.google.gson" version="2.8.2.v20180104-1110"/>
