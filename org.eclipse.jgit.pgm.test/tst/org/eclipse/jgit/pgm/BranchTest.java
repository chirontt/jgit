/*
 * Copyright (C) 2012, 2014 IBM Corporation and others.
 * and other copyright owners as documented in the project's IP log.
 *
 * This program and the accompanying materials are made available
 * under the terms of the Eclipse Distribution License v1.0 which
 * accompanies this distribution, is reproduced below, and is
 * available at http://www.eclipse.org/org/documents/edl-v10.php
 *
 * All rights reserved.
 *
 * Redistribution and use in source and binary forms, with or
 * without modification, are permitted provided that the following
 * conditions are met:
 *
 * - Redistributions of source code must retain the above copyright
 *   notice, this list of conditions and the following disclaimer.
 *
 * - Redistributions in binary form must reproduce the above
 *   copyright notice, this list of conditions and the following
 *   disclaimer in the documentation and/or other materials provided
 *   with the distribution.
 *
 * - Neither the name of the Eclipse Foundation, Inc. nor the
 *   names of its contributors may be used to endorse or promote
 *   products derived from this software without specific prior
 *   written permission.
 *
 * THIS SOFTWARE IS PROVIDED BY THE COPYRIGHT HOLDERS AND
 * CONTRIBUTORS "AS IS" AND ANY EXPRESS OR IMPLIED WARRANTIES,
 * INCLUDING, BUT NOT LIMITED TO, THE IMPLIED WARRANTIES
 * OF MERCHANTABILITY AND FITNESS FOR A PARTICULAR PURPOSE
 * ARE DISCLAIMED. IN NO EVENT SHALL THE COPYRIGHT OWNER OR
 * CONTRIBUTORS BE LIABLE FOR ANY DIRECT, INDIRECT, INCIDENTAL,
 * SPECIAL, EXEMPLARY, OR CONSEQUENTIAL DAMAGES (INCLUDING, BUT
 * NOT LIMITED TO, PROCUREMENT OF SUBSTITUTE GOODS OR SERVICES;
 * LOSS OF USE, DATA, OR PROFITS; OR BUSINESS INTERRUPTION) HOWEVER
 * CAUSED AND ON ANY THEORY OF LIABILITY, WHETHER IN CONTRACT,
 * STRICT LIABILITY, OR TORT (INCLUDING NEGLIGENCE OR OTHERWISE)
 * ARISING IN ANY WAY OUT OF THE USE OF THIS SOFTWARE, EVEN IF
 * ADVISED OF THE POSSIBILITY OF SUCH DAMAGE.
 */
package org.eclipse.jgit.pgm;

import static org.junit.Assert.assertEquals;
import static org.junit.Assert.assertFalse;
import static org.junit.Assert.assertTrue;
import static org.junit.Assert.fail;

import java.io.File;

import org.eclipse.jgit.api.Git;
import org.eclipse.jgit.lib.CLIRepositoryTestCase;
import org.eclipse.jgit.lib.Constants;
import org.eclipse.jgit.lib.RefUpdate;
import org.eclipse.jgit.pgm.internal.CLIText;
import org.eclipse.jgit.revwalk.RevCommit;
import org.junit.Before;
import org.junit.Test;

public class BranchTest extends CLIRepositoryTestCase {
	@Override
	@Before
	public void setUp() throws Exception {
		super.setUp();
		try (Git git = new Git(db)) {
			git.commit().setMessage("initial commit").call();
		}
	}

	@Test
	public void testHelpAfterDelete() throws Exception {
		String err = toString(executeUnchecked("git branch -d"));
		String help = toString(executeUnchecked("git branch -h"));
		String errAndHelp = toString(executeUnchecked("git branch -d -h"));
		assertEquals(CLIText.fatalError(CLIText.get().branchNameRequired), err);
		assertEquals(toString(err, help), errAndHelp);
	}

	@Test
	public void testList() throws Exception {
		assertEquals("* master", toString(execute("git branch")));
		assertEquals("* master 6fd41be initial commit",
				toString(execute("git branch -v")));
	}

	@Test
	public void testListDetached() throws Exception {
		RefUpdate updateRef = db.updateRef(Constants.HEAD, true);
		updateRef.setNewObjectId(db.resolve("6fd41be"));
		updateRef.update();
		assertEquals(
				toString("* (no branch) 6fd41be initial commit",
						"master      6fd41be initial commit"),
				toString(execute("git branch -v")));
	}

	@Test
	public void testListContains() throws Exception {
<<<<<<< HEAD
		new Git(db).branchCreate().setName("initial").call();
		RevCommit second = new Git(db).commit().setMessage("second commit")
				.call();
		assertEquals(toString("  initial", "* master"),
				toString(execute("git branch --contains 6fd41be")));
		assertEquals("* master",
				toString(execute("git branch --contains " + second.name())));
=======
		try (Git git = new Git(db)) {
				git.branchCreate().setName("initial").call();
			RevCommit second = git.commit().setMessage("second commit")
					.call();
			assertArrayOfLinesEquals(new String[] { "  initial", "* master", "" },
					execute("git branch --contains 6fd41be"));
			assertArrayOfLinesEquals(new String[] { "* master", "" },
					execute("git branch --contains " + second.name()));
		}
>>>>>>> 4b93de43
	}

	@Test
	public void testExistingBranch() throws Exception {
		assertEquals("fatal: A branch named 'master' already exists.",
				toString(executeUnchecked("git branch master")));
	}

	@Test
	public void testRenameSingleArg() throws Exception {
		try {
			toString(execute("git branch -m"));
			fail("Must die");
		} catch (Die e) {
			// expected, requires argument
		}
		String result = toString(execute("git branch -m slave"));
		assertEquals("", result);
		result = toString(execute("git branch -a"));
		assertEquals("* slave", result);
	}

	@Test
	public void testRenameTwoArgs() throws Exception {
		String result = toString(execute("git branch -m master slave"));
		assertEquals("", result);
		result = toString(execute("git branch -a"));
		assertEquals("* slave", result);
	}

	@Test
	public void testCreate() throws Exception {
		try {
			toString(execute("git branch a b"));
			fail("Must die");
		} catch (Die e) {
			// expected, too many arguments
		}
		String result = toString(execute("git branch second"));
		assertEquals("", result);
		result = toString(execute("git branch"));
		assertEquals(toString("* master", "second"), result);
		result = toString(execute("git branch -v"));
		assertEquals(toString("* master 6fd41be initial commit",
				"second 6fd41be initial commit"), result);
	}

	@Test
	public void testDelete() throws Exception {
		try {
			toString(execute("git branch -d"));
			fail("Must die");
		} catch (Die e) {
			// expected, requires argument
		}
		String result = toString(execute("git branch second"));
		assertEquals("", result);
		result = toString(execute("git branch -d second"));
		assertEquals("", result);
		result = toString(execute("git branch"));
		assertEquals("* master", result);
	}

	@Test
	public void testDeleteMultiple() throws Exception {
		String result = toString(execute("git branch second",
				"git branch third", "git branch fourth"));
		assertEquals("", result);
		result = toString(execute("git branch -d second third fourth"));
		assertEquals("", result);
		result = toString(execute("git branch"));
		assertEquals("* master", result);
	}

	@Test
	public void testDeleteForce() throws Exception {
		try {
			toString(execute("git branch -D"));
			fail("Must die");
		} catch (Die e) {
			// expected, requires argument
		}
		String result = toString(execute("git branch second"));
		assertEquals("", result);
		result = toString(execute("git checkout second"));
		assertEquals("Switched to branch 'second'", result);

		File a = writeTrashFile("a", "a");
		assertTrue(a.exists());
		execute("git add a", "git commit -m 'added a'");

		result = toString(execute("git checkout master"));
		assertEquals("Switched to branch 'master'", result);

		result = toString(execute("git branch"));
		assertEquals(toString("* master", "second"), result);

		try {
			toString(execute("git branch -d second"));
			fail("Must die");
		} catch (Die e) {
			// expected, the current HEAD is on second and not merged to master
		}
		result = toString(execute("git branch -D second"));
		assertEquals("", result);

		result = toString(execute("git branch"));
		assertEquals("* master", result);
	}

	@Test
	public void testDeleteForceMultiple() throws Exception {
		String result = toString(execute("git branch second",
				"git branch third", "git branch fourth"));

		assertEquals("", result);
		result = toString(execute("git checkout second"));
		assertEquals("Switched to branch 'second'", result);

		File a = writeTrashFile("a", "a");
		assertTrue(a.exists());
		execute("git add a", "git commit -m 'added a'");

		result = toString(execute("git checkout master"));
		assertEquals("Switched to branch 'master'", result);

		result = toString(execute("git branch"));
		assertEquals(toString("fourth", "* master", "second", "third"), result);

		try {
			toString(execute("git branch -d second third fourth"));
			fail("Must die");
		} catch (Die e) {
			// expected, the current HEAD is on second and not merged to master
		}
		result = toString(execute("git branch"));
		assertEquals(toString("fourth", "* master", "second", "third"), result);

		result = toString(execute("git branch -D second third fourth"));
		assertEquals("", result);

		result = toString(execute("git branch"));
		assertEquals("* master", result);
	}

	@Test
	public void testCreateFromOldCommit() throws Exception {
		File a = writeTrashFile("a", "a");
		assertTrue(a.exists());
		execute("git add a", "git commit -m 'added a'");
		File b = writeTrashFile("b", "b");
		assertTrue(b.exists());
		execute("git add b", "git commit -m 'added b'");
		String result = toString(execute("git log -n 1 --reverse"));
		String firstCommitId = result.substring("commit ".length(),
				result.indexOf('\n'));

		result = toString(execute("git branch -f second " + firstCommitId));
		assertEquals("", result);

		result = toString(execute("git branch"));
		assertEquals(toString("* master", "second"), result);

		result = toString(execute("git checkout second"));
		assertEquals("Switched to branch 'second'", result);
		assertFalse(b.exists());
	}
}<|MERGE_RESOLUTION|>--- conflicted
+++ resolved
@@ -97,25 +97,15 @@
 
 	@Test
 	public void testListContains() throws Exception {
-<<<<<<< HEAD
-		new Git(db).branchCreate().setName("initial").call();
-		RevCommit second = new Git(db).commit().setMessage("second commit")
-				.call();
-		assertEquals(toString("  initial", "* master"),
-				toString(execute("git branch --contains 6fd41be")));
-		assertEquals("* master",
-				toString(execute("git branch --contains " + second.name())));
-=======
 		try (Git git = new Git(db)) {
-				git.branchCreate().setName("initial").call();
+			git.branchCreate().setName("initial").call();
 			RevCommit second = git.commit().setMessage("second commit")
 					.call();
-			assertArrayOfLinesEquals(new String[] { "  initial", "* master", "" },
-					execute("git branch --contains 6fd41be"));
-			assertArrayOfLinesEquals(new String[] { "* master", "" },
-					execute("git branch --contains " + second.name()));
-		}
->>>>>>> 4b93de43
+			assertEquals(toString("  initial", "* master"),
+					toString(execute("git branch --contains 6fd41be")));
+			assertEquals("* master",
+					toString(execute("git branch --contains " + second.name())));
+		}
 	}
 
 	@Test
