/*
 * Copyright (C) 2010, Stefan Lay <stefan.lay@sap.com>
 * Copyright (C) 2010, Christian Halstrick <christian.halstrick@sap.com>
 * and other copyright owners as documented in the project's IP log.
 *
 * This program and the accompanying materials are made available
 * under the terms of the Eclipse Distribution License v1.0 which
 * accompanies this distribution, is reproduced below, and is
 * available at http://www.eclipse.org/org/documents/edl-v10.php
 *
 * All rights reserved.
 *
 * Redistribution and use in source and binary forms, with or
 * without modification, are permitted provided that the following
 * conditions are met:
 *
 * - Redistributions of source code must retain the above copyright
 *   notice, this list of conditions and the following disclaimer.
 *
 * - Redistributions in binary form must reproduce the above
 *   copyright notice, this list of conditions and the following
 *   disclaimer in the documentation and/or other materials provided
 *   with the distribution.
 *
 * - Neither the name of the Eclipse Foundation, Inc. nor the
 *   names of its contributors may be used to endorse or promote
 *   products derived from this software without specific prior
 *   written permission.
 *
 * THIS SOFTWARE IS PROVIDED BY THE COPYRIGHT HOLDERS AND
 * CONTRIBUTORS "AS IS" AND ANY EXPRESS OR IMPLIED WARRANTIES,
 * INCLUDING, BUT NOT LIMITED TO, THE IMPLIED WARRANTIES
 * OF MERCHANTABILITY AND FITNESS FOR A PARTICULAR PURPOSE
 * ARE DISCLAIMED. IN NO EVENT SHALL THE COPYRIGHT OWNER OR
 * CONTRIBUTORS BE LIABLE FOR ANY DIRECT, INDIRECT, INCIDENTAL,
 * SPECIAL, EXEMPLARY, OR CONSEQUENTIAL DAMAGES (INCLUDING, BUT
 * NOT LIMITED TO, PROCUREMENT OF SUBSTITUTE GOODS OR SERVICES;
 * LOSS OF USE, DATA, OR PROFITS; OR BUSINESS INTERRUPTION) HOWEVER
 * CAUSED AND ON ANY THEORY OF LIABILITY, WHETHER IN CONTRACT,
 * STRICT LIABILITY, OR TORT (INCLUDING NEGLIGENCE OR OTHERWISE)
 * ARISING IN ANY WAY OUT OF THE USE OF THIS SOFTWARE, EVEN IF
 * ADVISED OF THE POSSIBILITY OF SUCH DAMAGE.
 */
package org.eclipse.jgit.api;

import static org.eclipse.jgit.util.FileUtils.RECURSIVE;
import static org.junit.Assert.assertEquals;
import static org.junit.Assert.assertNotNull;
import static org.junit.Assert.assertTrue;
import static org.junit.Assert.fail;

import java.io.File;
import java.io.FileInputStream;
import java.io.IOException;
import java.io.PrintWriter;

import org.eclipse.jgit.api.errors.FilterFailedException;
import org.eclipse.jgit.api.errors.GitAPIException;
import org.eclipse.jgit.api.errors.NoFilepatternException;
import org.eclipse.jgit.dircache.DirCache;
import org.eclipse.jgit.dircache.DirCacheBuilder;
import org.eclipse.jgit.dircache.DirCacheEntry;
import org.eclipse.jgit.junit.JGitTestUtil;
import org.eclipse.jgit.junit.RepositoryTestCase;
import org.eclipse.jgit.lib.ConfigConstants;
import org.eclipse.jgit.lib.Constants;
import org.eclipse.jgit.lib.FileMode;
import org.eclipse.jgit.lib.ObjectId;
import org.eclipse.jgit.lib.ObjectInserter;
import org.eclipse.jgit.lib.StoredConfig;
import org.eclipse.jgit.revwalk.RevCommit;
import org.eclipse.jgit.treewalk.TreeWalk;
import org.eclipse.jgit.util.FS;
import org.eclipse.jgit.util.FileUtils;
import org.junit.Test;

public class AddCommandTest extends RepositoryTestCase {

	@Test
	public void testAddNothing() throws GitAPIException {
		try (Git git = new Git(db)) {
			git.add().call();
			fail("Expected IllegalArgumentException");
		} catch (NoFilepatternException e) {
			// expected
		}

	}

	@Test
	public void testAddNonExistingSingleFile() throws GitAPIException {
		try (Git git = new Git(db)) {
			DirCache dc = git.add().addFilepattern("a.txt").call();
			assertEquals(0, dc.getEntryCount());
		}
	}

	@Test
	public void testAddExistingSingleFile() throws IOException, GitAPIException {
		File file = new File(db.getWorkTree(), "a.txt");
		FileUtils.createNewFile(file);
		PrintWriter writer = new PrintWriter(file);
		writer.print("content");
		writer.close();

		try (Git git = new Git(db)) {
			git.add().addFilepattern("a.txt").call();

			assertEquals(
					"[a.txt, mode:100644, content:content]",
					indexState(CONTENT));
		}
	}

	@Test
	public void testCleanFilter() throws IOException,
			GitAPIException {
		writeTrashFile(".gitattributes", "*.txt filter=tstFilter");
		writeTrashFile("src/a.tmp", "foo");
		// Caution: we need a trailing '\n' since sed on mac always appends
		// linefeeds if missing
		writeTrashFile("src/a.txt", "foo\n");
		File script = writeTempFile("sed s/o/e/g");

		try (Git git = new Git(db)) {
			StoredConfig config = git.getRepository().getConfig();
			config.setString("filter", "tstFilter", "clean",
					"sh " + slashify(script.getPath()));
			config.save();

			git.add().addFilepattern("src/a.txt").addFilepattern("src/a.tmp")
					.call();

			assertEquals(
					"[src/a.tmp, mode:100644, content:foo][src/a.txt, mode:100644, content:fee\n]",
					indexState(CONTENT));
		}
	}

	@Test
	public void testCleanFilterEnvironment()
			throws IOException, GitAPIException {
		writeTrashFile(".gitattributes", "*.txt filter=tstFilter");
		writeTrashFile("src/a.txt", "foo");
		File script = writeTempFile("echo $GIT_DIR; echo 1 >xyz");

		try (Git git = new Git(db)) {
			StoredConfig config = git.getRepository().getConfig();
			config.setString("filter", "tstFilter", "clean",
					"sh " + slashify(script.getPath()));
			config.save();
			git.add().addFilepattern("src/a.txt").call();

			String gitDir = db.getDirectory().getAbsolutePath();
			assertEquals("[src/a.txt, mode:100644, content:" + gitDir
					+ "\n]", indexState(CONTENT));
			assertTrue(new File(db.getWorkTree(), "xyz").exists());
		}
	}

	@Test
	public void testMultipleCleanFilter() throws IOException, GitAPIException {
		writeTrashFile(".gitattributes",
				"*.txt filter=tstFilter\n*.tmp filter=tstFilter2");
		// Caution: we need a trailing '\n' since sed on mac always appends
		// linefeeds if missing
		writeTrashFile("src/a.tmp", "foo\n");
		writeTrashFile("src/a.txt", "foo\n");
		File script = writeTempFile("sed s/o/e/g");
		File script2 = writeTempFile("sed s/f/x/g");

		try (Git git = new Git(db)) {
			StoredConfig config = git.getRepository().getConfig();
			config.setString("filter", "tstFilter", "clean",
					"sh " + slashify(script.getPath()));
			config.setString("filter", "tstFilter2", "clean",
					"sh " + slashify(script2.getPath()));
			config.save();

			git.add().addFilepattern("src/a.txt").addFilepattern("src/a.tmp")
					.call();

			assertEquals(
					"[src/a.tmp, mode:100644, content:xoo\n][src/a.txt, mode:100644, content:fee\n]",
					indexState(CONTENT));

			// TODO: multiple clean filters for one file???
		}
	}

	/**
	 * The path of an added file name contains ';' and afterwards malicious
	 * commands. Make sure when calling filter commands to properly escape the
	 * filenames
	 *
	 * @throws IOException
	 * @throws GitAPIException
	 */
	@Test
	public void testCommandInjection() throws IOException, GitAPIException {
		// Caution: we need a trailing '\n' since sed on mac always appends
		// linefeeds if missing
		writeTrashFile("; echo virus", "foo\n");
		File script = writeTempFile("sed s/o/e/g");

		try (Git git = new Git(db)) {
			StoredConfig config = git.getRepository().getConfig();
			config.setString("filter", "tstFilter", "clean",
					"sh " + slashify(script.getPath()) + " %f");
			writeTrashFile(".gitattributes", "* filter=tstFilter");

			git.add().addFilepattern("; echo virus").call();
			// Without proper escaping the content would be "feovirus". The sed
			// command and the "echo virus" would contribute to the content
			assertEquals("[; echo virus, mode:100644, content:fee\n]",
					indexState(CONTENT));
		}
	}

	@Test
	public void testBadCleanFilter() throws IOException, GitAPIException {
		writeTrashFile("a.txt", "foo");
		File script = writeTempFile("sedfoo s/o/e/g");

		try (Git git = new Git(db)) {
			StoredConfig config = git.getRepository().getConfig();
			config.setString("filter", "tstFilter", "clean",
					"sh " + script.getPath());
			config.save();
			writeTrashFile(".gitattributes", "*.txt filter=tstFilter");

			try {
				git.add().addFilepattern("a.txt").call();
				fail("Didn't received the expected exception");
			} catch (FilterFailedException e) {
				assertEquals(127, e.getReturnCode());
			}
		}
	}

	@Test
	public void testBadCleanFilter2() throws IOException, GitAPIException {
		writeTrashFile("a.txt", "foo");
		File script = writeTempFile("sed s/o/e/g");

		try (Git git = new Git(db)) {
			StoredConfig config = git.getRepository().getConfig();
			config.setString("filter", "tstFilter", "clean",
					"shfoo " + script.getPath());
			config.save();
			writeTrashFile(".gitattributes", "*.txt filter=tstFilter");

			try {
				git.add().addFilepattern("a.txt").call();
				fail("Didn't received the expected exception");
			} catch (FilterFailedException e) {
				assertEquals(127, e.getReturnCode());
			}
		}
	}

	@Test
	public void testCleanFilterReturning12() throws IOException,
			GitAPIException {
		writeTrashFile("a.txt", "foo");
		File script = writeTempFile("exit 12");

		try (Git git = new Git(db)) {
			StoredConfig config = git.getRepository().getConfig();
			config.setString("filter", "tstFilter", "clean",
					"sh " + slashify(script.getPath()));
			config.save();
			writeTrashFile(".gitattributes", "*.txt filter=tstFilter");

			try {
				git.add().addFilepattern("a.txt").call();
				fail("Didn't received the expected exception");
			} catch (FilterFailedException e) {
				assertEquals(12, e.getReturnCode());
			}
		}
	}

	@Test
	public void testNotApplicableFilter() throws IOException, GitAPIException {
		writeTrashFile("a.txt", "foo");
		File script = writeTempFile("sed s/o/e/g");

		try (Git git = new Git(db)) {
			StoredConfig config = git.getRepository().getConfig();
			config.setString("filter", "tstFilter", "something",
					"sh " + script.getPath());
			config.save();
			writeTrashFile(".gitattributes", "*.txt filter=tstFilter");

			git.add().addFilepattern("a.txt").call();

			assertEquals("[a.txt, mode:100644, content:foo]",
					indexState(CONTENT));
		}
	}

	private File writeTempFile(String body) throws IOException {
		File f = File.createTempFile("AddCommandTest_", "");
		JGitTestUtil.write(f, body);
		return f;
	}

	@Test
	public void testAddExistingSingleSmallFileWithNewLine() throws IOException,
			GitAPIException {
		File file = new File(db.getWorkTree(), "a.txt");
		FileUtils.createNewFile(file);
		PrintWriter writer = new PrintWriter(file);
		writer.print("row1\r\nrow2");
		writer.close();

		try (Git git = new Git(db)) {
			db.getConfig().setString("core", null, "autocrlf", "false");
			git.add().addFilepattern("a.txt").call();
			assertEquals("[a.txt, mode:100644, content:row1\r\nrow2]",
					indexState(CONTENT));
			db.getConfig().setString("core", null, "autocrlf", "true");
			git.add().addFilepattern("a.txt").call();
			assertEquals("[a.txt, mode:100644, content:row1\nrow2]",
					indexState(CONTENT));
			db.getConfig().setString("core", null, "autocrlf", "input");
			git.add().addFilepattern("a.txt").call();
			assertEquals("[a.txt, mode:100644, content:row1\nrow2]",
					indexState(CONTENT));
		}
	}

	@Test
	public void testAddExistingSingleMediumSizeFileWithNewLine()
			throws IOException, GitAPIException {
		File file = new File(db.getWorkTree(), "a.txt");
		FileUtils.createNewFile(file);
		StringBuilder data = new StringBuilder();
		for (int i = 0; i < 1000; ++i) {
			data.append("row1\r\nrow2");
		}
		String crData = data.toString();
		PrintWriter writer = new PrintWriter(file);
		writer.print(crData);
		writer.close();
		String lfData = data.toString().replaceAll("\r", "");
		try (Git git = new Git(db)) {
			db.getConfig().setString("core", null, "autocrlf", "false");
			git.add().addFilepattern("a.txt").call();
			assertEquals("[a.txt, mode:100644, content:" + data + "]",
					indexState(CONTENT));
			db.getConfig().setString("core", null, "autocrlf", "true");
			git.add().addFilepattern("a.txt").call();
			assertEquals("[a.txt, mode:100644, content:" + lfData + "]",
					indexState(CONTENT));
			db.getConfig().setString("core", null, "autocrlf", "input");
			git.add().addFilepattern("a.txt").call();
			assertEquals("[a.txt, mode:100644, content:" + lfData + "]",
					indexState(CONTENT));
		}
	}

	@Test
	public void testAddExistingSingleBinaryFile() throws IOException,
			GitAPIException {
		File file = new File(db.getWorkTree(), "a.txt");
		FileUtils.createNewFile(file);
		PrintWriter writer = new PrintWriter(file);
		writer.print("row1\r\nrow2\u0000");
		writer.close();

		try (Git git = new Git(db)) {
			db.getConfig().setString("core", null, "autocrlf", "false");
			git.add().addFilepattern("a.txt").call();
			assertEquals("[a.txt, mode:100644, content:row1\r\nrow2\u0000]",
					indexState(CONTENT));
			db.getConfig().setString("core", null, "autocrlf", "true");
			git.add().addFilepattern("a.txt").call();
			assertEquals("[a.txt, mode:100644, content:row1\r\nrow2\u0000]",
					indexState(CONTENT));
			db.getConfig().setString("core", null, "autocrlf", "input");
			git.add().addFilepattern("a.txt").call();
			assertEquals("[a.txt, mode:100644, content:row1\r\nrow2\u0000]",
					indexState(CONTENT));
		}
	}

	@Test
	public void testAddExistingSingleFileInSubDir() throws IOException,
			GitAPIException {
		FileUtils.mkdir(new File(db.getWorkTree(), "sub"));
		File file = new File(db.getWorkTree(), "sub/a.txt");
		FileUtils.createNewFile(file);
		PrintWriter writer = new PrintWriter(file);
		writer.print("content");
		writer.close();

		try (Git git = new Git(db)) {
			git.add().addFilepattern("sub/a.txt").call();

			assertEquals(
					"[sub/a.txt, mode:100644, content:content]",
					indexState(CONTENT));
		}
	}

	@Test
	public void testAddExistingSingleFileTwice() throws IOException,
			GitAPIException {
		File file = new File(db.getWorkTree(), "a.txt");
		FileUtils.createNewFile(file);
		PrintWriter writer = new PrintWriter(file);
		writer.print("content");
		writer.close();

		try (Git git = new Git(db)) {
			DirCache dc = git.add().addFilepattern("a.txt").call();

			dc.getEntry(0).getObjectId();

			writer = new PrintWriter(file);
			writer.print("other content");
			writer.close();

			dc = git.add().addFilepattern("a.txt").call();

			assertEquals(
					"[a.txt, mode:100644, content:other content]",
					indexState(CONTENT));
		}
	}

	@Test
	public void testAddExistingSingleFileTwiceWithCommit() throws Exception {
		File file = new File(db.getWorkTree(), "a.txt");
		FileUtils.createNewFile(file);
		PrintWriter writer = new PrintWriter(file);
		writer.print("content");
		writer.close();

		try (Git git = new Git(db)) {
			DirCache dc = git.add().addFilepattern("a.txt").call();

			dc.getEntry(0).getObjectId();

			git.commit().setMessage("commit a.txt").call();

			writer = new PrintWriter(file);
			writer.print("other content");
			writer.close();

			dc = git.add().addFilepattern("a.txt").call();

			assertEquals(
					"[a.txt, mode:100644, content:other content]",
					indexState(CONTENT));
		}
	}

	@Test
	public void testAddRemovedFile() throws Exception {
		File file = new File(db.getWorkTree(), "a.txt");
		FileUtils.createNewFile(file);
		PrintWriter writer = new PrintWriter(file);
		writer.print("content");
		writer.close();

		try (Git git = new Git(db)) {
			DirCache dc = git.add().addFilepattern("a.txt").call();

			dc.getEntry(0).getObjectId();
			FileUtils.delete(file);

			// is supposed to do nothing
			dc = git.add().addFilepattern("a.txt").call();

			assertEquals(
					"[a.txt, mode:100644, content:content]",
					indexState(CONTENT));
		}
	}

	@Test
	public void testAddRemovedCommittedFile() throws Exception {
		File file = new File(db.getWorkTree(), "a.txt");
		FileUtils.createNewFile(file);
		PrintWriter writer = new PrintWriter(file);
		writer.print("content");
		writer.close();

		try (Git git = new Git(db)) {
			DirCache dc = git.add().addFilepattern("a.txt").call();

			git.commit().setMessage("commit a.txt").call();

			dc.getEntry(0).getObjectId();
			FileUtils.delete(file);

			// is supposed to do nothing
			dc = git.add().addFilepattern("a.txt").call();

			assertEquals(
					"[a.txt, mode:100644, content:content]",
					indexState(CONTENT));
		}
	}

	@Test
	public void testAddWithConflicts() throws Exception {
		// prepare conflict

		File file = new File(db.getWorkTree(), "a.txt");
		FileUtils.createNewFile(file);
		PrintWriter writer = new PrintWriter(file);
		writer.print("content");
		writer.close();

		File file2 = new File(db.getWorkTree(), "b.txt");
		FileUtils.createNewFile(file2);
		writer = new PrintWriter(file2);
		writer.print("content b");
		writer.close();

		ObjectInserter newObjectInserter = db.newObjectInserter();
		DirCache dc = db.lockDirCache();
		DirCacheBuilder builder = dc.builder();

		addEntryToBuilder("b.txt", file2, newObjectInserter, builder, 0);
		addEntryToBuilder("a.txt", file, newObjectInserter, builder, 1);

		writer = new PrintWriter(file);
		writer.print("other content");
		writer.close();
		addEntryToBuilder("a.txt", file, newObjectInserter, builder, 3);

		writer = new PrintWriter(file);
		writer.print("our content");
		writer.close();
		addEntryToBuilder("a.txt", file, newObjectInserter, builder, 2)
				.getObjectId();

		builder.commit();

		assertEquals(
				"[a.txt, mode:100644, stage:1, content:content]" +
				"[a.txt, mode:100644, stage:2, content:our content]" +
				"[a.txt, mode:100644, stage:3, content:other content]" +
				"[b.txt, mode:100644, content:content b]",
				indexState(CONTENT));

		// now the test begins

		try (Git git = new Git(db)) {
			dc = git.add().addFilepattern("a.txt").call();

			assertEquals(
					"[a.txt, mode:100644, content:our content]" +
					"[b.txt, mode:100644, content:content b]",
					indexState(CONTENT));
		}
	}

	@Test
	public void testAddTwoFiles() throws Exception  {
		File file = new File(db.getWorkTree(), "a.txt");
		FileUtils.createNewFile(file);
		PrintWriter writer = new PrintWriter(file);
		writer.print("content");
		writer.close();

		File file2 = new File(db.getWorkTree(), "b.txt");
		FileUtils.createNewFile(file2);
		writer = new PrintWriter(file2);
		writer.print("content b");
		writer.close();

		try (Git git = new Git(db)) {
			git.add().addFilepattern("a.txt").addFilepattern("b.txt").call();
			assertEquals(
					"[a.txt, mode:100644, content:content]" +
					"[b.txt, mode:100644, content:content b]",
					indexState(CONTENT));
		}
	}

	@Test
	public void testAddFolder() throws Exception  {
		FileUtils.mkdir(new File(db.getWorkTree(), "sub"));
		File file = new File(db.getWorkTree(), "sub/a.txt");
		FileUtils.createNewFile(file);
		PrintWriter writer = new PrintWriter(file);
		writer.print("content");
		writer.close();

		File file2 = new File(db.getWorkTree(), "sub/b.txt");
		FileUtils.createNewFile(file2);
		writer = new PrintWriter(file2);
		writer.print("content b");
		writer.close();

		try (Git git = new Git(db)) {
			git.add().addFilepattern("sub").call();
			assertEquals(
					"[sub/a.txt, mode:100644, content:content]" +
					"[sub/b.txt, mode:100644, content:content b]",
					indexState(CONTENT));
		}
	}

	@Test
	public void testAddIgnoredFile() throws Exception  {
		FileUtils.mkdir(new File(db.getWorkTree(), "sub"));
		File file = new File(db.getWorkTree(), "sub/a.txt");
		FileUtils.createNewFile(file);
		PrintWriter writer = new PrintWriter(file);
		writer.print("content");
		writer.close();

		File ignoreFile = new File(db.getWorkTree(), ".gitignore");
		FileUtils.createNewFile(ignoreFile);
		writer = new PrintWriter(ignoreFile);
		writer.print("sub/b.txt");
		writer.close();

		File file2 = new File(db.getWorkTree(), "sub/b.txt");
		FileUtils.createNewFile(file2);
		writer = new PrintWriter(file2);
		writer.print("content b");
		writer.close();

		try (Git git = new Git(db)) {
			git.add().addFilepattern("sub").call();

			assertEquals(
					"[sub/a.txt, mode:100644, content:content]",
					indexState(CONTENT));
		}
	}

	@Test
	public void testAddWholeRepo() throws Exception  {
		FileUtils.mkdir(new File(db.getWorkTree(), "sub"));
		File file = new File(db.getWorkTree(), "sub/a.txt");
		FileUtils.createNewFile(file);
		PrintWriter writer = new PrintWriter(file);
		writer.print("content");
		writer.close();

		File file2 = new File(db.getWorkTree(), "sub/b.txt");
		FileUtils.createNewFile(file2);
		writer = new PrintWriter(file2);
		writer.print("content b");
		writer.close();

		try (Git git = new Git(db)) {
			git.add().addFilepattern(".").call();
			assertEquals(
					"[sub/a.txt, mode:100644, content:content]" +
					"[sub/b.txt, mode:100644, content:content b]",
					indexState(CONTENT));
		}
	}

	// the same three cases as in testAddWithParameterUpdate
	// file a exists in workdir and in index -> added
	// file b exists not in workdir but in index -> unchanged
	// file c exists in workdir but not in index -> added
	@Test
	public void testAddWithoutParameterUpdate() throws Exception {
		FileUtils.mkdir(new File(db.getWorkTree(), "sub"));
		File file = new File(db.getWorkTree(), "sub/a.txt");
		FileUtils.createNewFile(file);
		PrintWriter writer = new PrintWriter(file);
		writer.print("content");
		writer.close();

		File file2 = new File(db.getWorkTree(), "sub/b.txt");
		FileUtils.createNewFile(file2);
		writer = new PrintWriter(file2);
		writer.print("content b");
		writer.close();

		try (Git git = new Git(db)) {
			git.add().addFilepattern("sub").call();

			assertEquals(
					"[sub/a.txt, mode:100644, content:content]" +
					"[sub/b.txt, mode:100644, content:content b]",
					indexState(CONTENT));

			git.commit().setMessage("commit").call();

			// new unstaged file sub/c.txt
			File file3 = new File(db.getWorkTree(), "sub/c.txt");
			FileUtils.createNewFile(file3);
			writer = new PrintWriter(file3);
			writer.print("content c");
			writer.close();

			// file sub/a.txt is modified
			writer = new PrintWriter(file);
			writer.print("modified content");
			writer.close();

			// file sub/b.txt is deleted
			FileUtils.delete(file2);

			git.add().addFilepattern("sub").call();
			// change in sub/a.txt is staged
			// deletion of sub/b.txt is not staged
			// sub/c.txt is staged
			assertEquals(
					"[sub/a.txt, mode:100644, content:modified content]" +
					"[sub/b.txt, mode:100644, content:content b]" +
					"[sub/c.txt, mode:100644, content:content c]",
					indexState(CONTENT));
		}
	}

	// file a exists in workdir and in index -> added
	// file b exists not in workdir but in index -> deleted
	// file c exists in workdir but not in index -> unchanged
	@Test
	public void testAddWithParameterUpdate() throws Exception {
		FileUtils.mkdir(new File(db.getWorkTree(), "sub"));
		File file = new File(db.getWorkTree(), "sub/a.txt");
		FileUtils.createNewFile(file);
		PrintWriter writer = new PrintWriter(file);
		writer.print("content");
		writer.close();

		File file2 = new File(db.getWorkTree(), "sub/b.txt");
		FileUtils.createNewFile(file2);
		writer = new PrintWriter(file2);
		writer.print("content b");
		writer.close();

		try (Git git = new Git(db)) {
			git.add().addFilepattern("sub").call();

			assertEquals(
					"[sub/a.txt, mode:100644, content:content]" +
					"[sub/b.txt, mode:100644, content:content b]",
					indexState(CONTENT));

			git.commit().setMessage("commit").call();

			// new unstaged file sub/c.txt
			File file3 = new File(db.getWorkTree(), "sub/c.txt");
			FileUtils.createNewFile(file3);
			writer = new PrintWriter(file3);
			writer.print("content c");
			writer.close();

			// file sub/a.txt is modified
			writer = new PrintWriter(file);
			writer.print("modified content");
			writer.close();

			FileUtils.delete(file2);

			// change in sub/a.txt is staged
			// deletion of sub/b.txt is staged
			// sub/c.txt is not staged
			git.add().addFilepattern("sub").setUpdate(true).call();
			// change in sub/a.txt is staged
			assertEquals(
					"[sub/a.txt, mode:100644, content:modified content]",
					indexState(CONTENT));
		}
	}

	@Test
	public void testAssumeUnchanged() throws Exception {
<<<<<<< HEAD
		try (Git git = new Git(db)) {
			String path = "a.txt";
			writeTrashFile(path, "content");
			git.add().addFilepattern(path).call();
			String path2 = "b.txt";
			writeTrashFile(path2, "content");
			git.add().addFilepattern(path2).call();
			git.commit().setMessage("commit").call();
			assertEquals("[a.txt, mode:100644, content:"
					+ "content, assume-unchanged:false]"
					+ "[b.txt, mode:100644, content:content, "
					+ "assume-unchanged:false]", indexState(CONTENT
					| ASSUME_UNCHANGED));
			assumeUnchanged(path2);
			assertEquals("[a.txt, mode:100644, content:content, "
					+ "assume-unchanged:false][b.txt, mode:100644, "
					+ "content:content, assume-unchanged:true]", indexState(CONTENT
					| ASSUME_UNCHANGED));
			writeTrashFile(path, "more content");
			writeTrashFile(path2, "more content");

			git.add().addFilepattern(".").call();

			assertEquals("[a.txt, mode:100644, content:more content,"
					+ " assume-unchanged:false][b.txt, mode:100644,"
					+ "" + ""
					+ " content:content, assume-unchanged:true]",
					indexState(CONTENT
					| ASSUME_UNCHANGED));
		}
=======
		Git git = new Git(db);
		String path = "a.txt";
		writeTrashFile(path, "content");
		git.add().addFilepattern(path).call();
		String path2 = "b.txt";
		writeTrashFile(path2, "content");
		git.add().addFilepattern(path2).call();
		git.commit().setMessage("commit").call();
		assertEquals("[a.txt, mode:100644, content:"
				+ "content, assume-unchanged:false]"
				+ "[b.txt, mode:100644, content:content, "
				+ "assume-unchanged:false]", indexState(CONTENT
				| ASSUME_UNCHANGED));
		assumeUnchanged(path2);
		assertEquals("[a.txt, mode:100644, content:content, "
				+ "assume-unchanged:false][b.txt, mode:100644, "
				+ "content:content, assume-unchanged:true]", indexState(CONTENT
				| ASSUME_UNCHANGED));
		writeTrashFile(path, "more content");
		writeTrashFile(path2, "more content");

		git.add().addFilepattern(".").call();

		assertEquals("[a.txt, mode:100644, content:more content,"
				+ " assume-unchanged:false][b.txt, mode:100644,"
				+ " content:content, assume-unchanged:true]",
				indexState(CONTENT
				| ASSUME_UNCHANGED));
>>>>>>> 7b612290
	}

	@Test
	public void testReplaceFileWithDirectory()
			throws IOException, NoFilepatternException, GitAPIException {
		try (Git git = new Git(db)) {
			writeTrashFile("df", "before replacement");
			git.add().addFilepattern("df").call();
			assertEquals("[df, mode:100644, content:before replacement]",
					indexState(CONTENT));
			FileUtils.delete(new File(db.getWorkTree(), "df"));
			writeTrashFile("df/f", "after replacement");
			git.add().addFilepattern("df").call();
			assertEquals("[df/f, mode:100644, content:after replacement]",
					indexState(CONTENT));
		}
	}

	@Test
	public void testReplaceDirectoryWithFile()
			throws IOException, NoFilepatternException, GitAPIException {
		try (Git git = new Git(db)) {
			writeTrashFile("df/f", "before replacement");
			git.add().addFilepattern("df").call();
			assertEquals("[df/f, mode:100644, content:before replacement]",
					indexState(CONTENT));
			FileUtils.delete(new File(db.getWorkTree(), "df"), RECURSIVE);
			writeTrashFile("df", "after replacement");
			git.add().addFilepattern("df").call();
			assertEquals("[df, mode:100644, content:after replacement]",
					indexState(CONTENT));
		}
	}

	@Test
	public void testReplaceFileByPartOfDirectory()
			throws IOException, NoFilepatternException, GitAPIException {
		try (Git git = new Git(db)) {
			writeTrashFile("src/main", "df", "before replacement");
			writeTrashFile("src/main", "z", "z");
			writeTrashFile("z", "z2");
			git.add().addFilepattern("src/main/df")
				.addFilepattern("src/main/z")
				.addFilepattern("z")
				.call();
			assertEquals(
					"[src/main/df, mode:100644, content:before replacement]" +
					"[src/main/z, mode:100644, content:z]" +
					"[z, mode:100644, content:z2]",
					indexState(CONTENT));
			FileUtils.delete(new File(db.getWorkTree(), "src/main/df"));
			writeTrashFile("src/main/df", "a", "after replacement");
			writeTrashFile("src/main/df", "b", "unrelated file");
			git.add().addFilepattern("src/main/df/a").call();
			assertEquals(
					"[src/main/df/a, mode:100644, content:after replacement]" +
					"[src/main/z, mode:100644, content:z]" +
					"[z, mode:100644, content:z2]",
					indexState(CONTENT));
		}
	}

	@Test
	public void testReplaceDirectoryConflictsWithFile()
			throws IOException, NoFilepatternException, GitAPIException {
		DirCache dc = db.lockDirCache();
		try (ObjectInserter oi = db.newObjectInserter()) {
			DirCacheBuilder builder = dc.builder();
			File f = writeTrashFile("a", "df", "content");
			addEntryToBuilder("a", f, oi, builder, 1);

			f = writeTrashFile("a", "df", "other content");
			addEntryToBuilder("a/df", f, oi, builder, 3);

			f = writeTrashFile("a", "df", "our content");
			addEntryToBuilder("a/df", f, oi, builder, 2);

			f = writeTrashFile("z", "z");
			addEntryToBuilder("z", f, oi, builder, 0);
			builder.commit();
		}
		assertEquals(
				"[a, mode:100644, stage:1, content:content]" +
				"[a/df, mode:100644, stage:2, content:our content]" +
				"[a/df, mode:100644, stage:3, content:other content]" +
				"[z, mode:100644, content:z]",
				indexState(CONTENT));

		try (Git git = new Git(db)) {
			FileUtils.delete(new File(db.getWorkTree(), "a"), RECURSIVE);
			writeTrashFile("a", "merged");
			git.add().addFilepattern("a").call();
			assertEquals("[a, mode:100644, content:merged]" +
					"[z, mode:100644, content:z]",
					indexState(CONTENT));
		}
	}

	@Test
	public void testExecutableRetention() throws Exception {
		StoredConfig config = db.getConfig();
		config.setBoolean(ConfigConstants.CONFIG_CORE_SECTION, null,
				ConfigConstants.CONFIG_KEY_FILEMODE, true);
		config.save();

		FS executableFs = new FS() {

			public boolean supportsExecute() {
				return true;
			}

			public boolean setExecute(File f, boolean canExec) {
				return true;
			}

			public ProcessBuilder runInShell(String cmd, String[] args) {
				return null;
			}

			public boolean retryFailedLockFileCommit() {
				return false;
			}

			public FS newInstance() {
				return this;
			}

			protected File discoverGitExe() {
				return null;
			}

			public boolean canExecute(File f) {
				return true;
			}

			@Override
			public boolean isCaseSensitive() {
				return false;
			}
		};

		Git git = Git.open(db.getDirectory(), executableFs);
		String path = "a.txt";
		writeTrashFile(path, "content");
		git.add().addFilepattern(path).call();
		RevCommit commit1 = git.commit().setMessage("commit").call();
		TreeWalk walk = TreeWalk.forPath(db, path, commit1.getTree());
		assertNotNull(walk);
		assertEquals(FileMode.EXECUTABLE_FILE, walk.getFileMode(0));

		FS nonExecutableFs = new FS() {

			public boolean supportsExecute() {
				return false;
			}

			public boolean setExecute(File f, boolean canExec) {
				return false;
			}

			public ProcessBuilder runInShell(String cmd, String[] args) {
				return null;
			}

			public boolean retryFailedLockFileCommit() {
				return false;
			}

			public FS newInstance() {
				return this;
			}

			protected File discoverGitExe() {
				return null;
			}

			public boolean canExecute(File f) {
				return false;
			}

			@Override
			public boolean isCaseSensitive() {
				return false;
			}
		};

		config = db.getConfig();
		config.setBoolean(ConfigConstants.CONFIG_CORE_SECTION, null,
				ConfigConstants.CONFIG_KEY_FILEMODE, false);
		config.save();

		Git git2 = Git.open(db.getDirectory(), nonExecutableFs);
		writeTrashFile(path, "content2");
		git2.add().addFilepattern(path).call();
		RevCommit commit2 = git2.commit().setMessage("commit2").call();
		walk = TreeWalk.forPath(db, path, commit2.getTree());
		assertNotNull(walk);
		assertEquals(FileMode.EXECUTABLE_FILE, walk.getFileMode(0));
	}

	private static DirCacheEntry addEntryToBuilder(String path, File file,
			ObjectInserter newObjectInserter, DirCacheBuilder builder, int stage)
			throws IOException {
		FileInputStream inputStream = new FileInputStream(file);
		ObjectId id = newObjectInserter.insert(
				Constants.OBJ_BLOB, file.length(), inputStream);
		inputStream.close();
		DirCacheEntry entry = new DirCacheEntry(path, stage);
		entry.setObjectId(id);
		entry.setFileMode(FileMode.REGULAR_FILE);
		entry.setLastModified(file.lastModified());
		entry.setLength((int) file.length());

		builder.add(entry);
		return entry;
	}

	private void assumeUnchanged(String path) throws IOException {
		final DirCache dirc = db.lockDirCache();
		final DirCacheEntry ent = dirc.getEntry(path);
		if (ent != null)
			ent.setAssumeValid(true);
		dirc.write();
		if (!dirc.commit())
			throw new IOException("could not commit");
	}

}<|MERGE_RESOLUTION|>--- conflicted
+++ resolved
@@ -773,7 +773,6 @@
 
 	@Test
 	public void testAssumeUnchanged() throws Exception {
-<<<<<<< HEAD
 		try (Git git = new Git(db)) {
 			String path = "a.txt";
 			writeTrashFile(path, "content");
@@ -799,41 +798,10 @@
 
 			assertEquals("[a.txt, mode:100644, content:more content,"
 					+ " assume-unchanged:false][b.txt, mode:100644,"
-					+ "" + ""
 					+ " content:content, assume-unchanged:true]",
 					indexState(CONTENT
 					| ASSUME_UNCHANGED));
 		}
-=======
-		Git git = new Git(db);
-		String path = "a.txt";
-		writeTrashFile(path, "content");
-		git.add().addFilepattern(path).call();
-		String path2 = "b.txt";
-		writeTrashFile(path2, "content");
-		git.add().addFilepattern(path2).call();
-		git.commit().setMessage("commit").call();
-		assertEquals("[a.txt, mode:100644, content:"
-				+ "content, assume-unchanged:false]"
-				+ "[b.txt, mode:100644, content:content, "
-				+ "assume-unchanged:false]", indexState(CONTENT
-				| ASSUME_UNCHANGED));
-		assumeUnchanged(path2);
-		assertEquals("[a.txt, mode:100644, content:content, "
-				+ "assume-unchanged:false][b.txt, mode:100644, "
-				+ "content:content, assume-unchanged:true]", indexState(CONTENT
-				| ASSUME_UNCHANGED));
-		writeTrashFile(path, "more content");
-		writeTrashFile(path2, "more content");
-
-		git.add().addFilepattern(".").call();
-
-		assertEquals("[a.txt, mode:100644, content:more content,"
-				+ " assume-unchanged:false][b.txt, mode:100644,"
-				+ " content:content, assume-unchanged:true]",
-				indexState(CONTENT
-				| ASSUME_UNCHANGED));
->>>>>>> 7b612290
 	}
 
 	@Test
