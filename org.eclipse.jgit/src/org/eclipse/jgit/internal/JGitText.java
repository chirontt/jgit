--- conflicted
+++ resolved
@@ -1,10 +1,6 @@
 /*
  * Copyright (C) 2010, 2013 Sasa Zivkov <sasa.zivkov@sap.com>
-<<<<<<< HEAD
- * Copyright (C) 2012, Research In Motion Limited and others
-=======
  * Copyright (C) 2012, 2021 Research In Motion Limited and others
->>>>>>> 00386272
  *
  * This program and the accompanying materials are made available under the
  * terms of the Eclipse Distribution License v. 1.0 which is available at
