--- conflicted
+++ resolved
@@ -172,15 +172,9 @@
     <tycho-extras-version>1.7.0</tycho-extras-version>
     <gson-version>2.8.6</gson-version>
     <bouncycastle-version>1.65</bouncycastle-version>
-<<<<<<< HEAD
-    <spotbugs-maven-plugin-version>4.2.0</spotbugs-maven-plugin-version>
-    <maven-project-info-reports-plugin-version>3.1.1</maven-project-info-reports-plugin-version>
-    <maven-jxr-plugin-version>3.0.0</maven-jxr-plugin-version>
-=======
     <spotbugs-maven-plugin-version>4.3.0</spotbugs-maven-plugin-version>
     <maven-project-info-reports-plugin-version>3.1.2</maven-project-info-reports-plugin-version>
     <maven-jxr-plugin-version>3.1.1</maven-jxr-plugin-version>
->>>>>>> 8583b3c5
     <maven-surefire-plugin-version>3.0.0-M5</maven-surefire-plugin-version>
     <maven-surefire-report-plugin-version>${maven-surefire-plugin-version}</maven-surefire-report-plugin-version>
     <maven-compiler-plugin-version>3.8.1</maven-compiler-plugin-version>
@@ -866,12 +860,12 @@
           <plugin>
             <groupId>org.apache.maven.plugins</groupId>
             <artifactId>maven-compiler-plugin</artifactId>
-            <configuration>
+                <configuration>
               <fork>true</fork>
               <compilerArgs combine.children="append">
                 <arg>-J-Xbootclasspath/p:${settings.localRepository}/com/google/errorprone/javac/${javac.version}/javac-${javac.version}.jar</arg>
               </compilerArgs>
-            </configuration>
+                </configuration>
           </plugin>
         </plugins>
       </build>
