<?xml version="1.0" encoding="UTF-8"?>
<!--
   Copyright (C) 2009-2010, Google Inc.
   Copyright (C) 2012, Matthias Sohn <matthias.sohn@sap.com>
   and other copyright owners as documented in the project's IP log.

   This program and the accompanying materials are made available
   under the terms of the Eclipse Distribution License v1.0 which
   accompanies this distribution, is reproduced below, and is
   available at http://www.eclipse.org/org/documents/edl-v10.php

   All rights reserved.

   Redistribution and use in source and binary forms, with or
   without modification, are permitted provided that the following
   conditions are met:

   - Redistributions of source code must retain the above copyright
     notice, this list of conditions and the following disclaimer.

   - Redistributions in binary form must reproduce the above
     copyright notice, this list of conditions and the following
     disclaimer in the documentation and/or other materials provided
     with the distribution.

   - Neither the name of the Eclipse Foundation, Inc. nor the
     names of its contributors may be used to endorse or promote
     products derived from this software without specific prior
     written permission.

   THIS SOFTWARE IS PROVIDED BY THE COPYRIGHT HOLDERS AND
   CONTRIBUTORS "AS IS" AND ANY EXPRESS OR IMPLIED WARRANTIES,
   INCLUDING, BUT NOT LIMITED TO, THE IMPLIED WARRANTIES
   OF MERCHANTABILITY AND FITNESS FOR A PARTICULAR PURPOSE
   ARE DISCLAIMED. IN NO EVENT SHALL THE COPYRIGHT OWNER OR
   CONTRIBUTORS BE LIABLE FOR ANY DIRECT, INDIRECT, INCIDENTAL,
   SPECIAL, EXEMPLARY, OR CONSEQUENTIAL DAMAGES (INCLUDING, BUT
   NOT LIMITED TO, PROCUREMENT OF SUBSTITUTE GOODS OR SERVICES;
   LOSS OF USE, DATA, OR PROFITS; OR BUSINESS INTERRUPTION) HOWEVER
   CAUSED AND ON ANY THEORY OF LIABILITY, WHETHER IN CONTRACT,
   STRICT LIABILITY, OR TORT (INCLUDING NEGLIGENCE OR OTHERWISE)
   ARISING IN ANY WAY OUT OF THE USE OF THIS SOFTWARE, EVEN IF
   ADVISED OF THE POSSIBILITY OF SUCH DAMAGE.
-->

<project xmlns="http://maven.apache.org/POM/4.0.0"
    xmlns:xsi="http://www.w3.org/2001/XMLSchema-instance"
    xsi:schemaLocation="http://maven.apache.org/POM/4.0.0 http://maven.apache.org/maven-v4_0_0.xsd">
  <modelVersion>4.0.0</modelVersion>

  <groupId>org.eclipse.jgit</groupId>
  <artifactId>org.eclipse.jgit-parent</artifactId>
  <packaging>pom</packaging>
<<<<<<< HEAD
  <version>5.0.4-SNAPSHOT</version>
=======
  <version>4.11.5-SNAPSHOT</version>
>>>>>>> 620370ab

  <name>JGit - Parent</name>
  <url>${jgit-url}</url>

  <organization>
    <name>Eclipse JGit Project</name>
    <url>http://www.eclipse.org/jgit</url>
  </organization>

  <description>
    Pure Java implementation of Git
  </description>

  <scm>
    <url>http://git.eclipse.org/c/jgit/jgit.git/</url>
    <connection>scm:git:https://git.eclipse.org/r/jgit/jgit</connection>
  </scm>

  <ciManagement>
    <system>hudson</system>
    <url>https://hudson.eclipse.org/jgit/</url>
  </ciManagement>

  <developers>
    <developer>
      <name>Chris Aniszczyk</name>
    </developer>
    <developer>
      <name>Christian Halstrick</name>
    </developer>
    <developer>
      <name>Colby Ranger</name>
    </developer>
    <developer>
      <name>Dave Borowitz</name>
    </developer>
    <developer>
      <name>David Pursehouse</name>
    </developer>
    <developer>
      <name>Gunnar Wagenknecht</name>
    </developer>
    <developer>
      <name>Jonathan Nieder</name>
    </developer>
    <developer>
      <name>Kevin Sawicki</name>
    </developer>
    <developer>
      <name>Mathias Kinzler</name>
    </developer>
    <developer>
      <name>Matthias Sohn</name>
    </developer>
    <developer>
      <name>Robin Rosenberg</name>
    </developer>
    <developer>
      <name>Robin Stocker</name>
    </developer>
    <developer>
      <name>Sasa Zivkov</name>
    </developer>
    <developer>
      <name>Shawn Pearce</name>
    </developer>
    <developer>
      <name>Stefan Lay</name>
    </developer>
    <developer>
      <name>Thomas Wolf</name>
    </developer>
  </developers>

  <mailingLists>
    <mailingList>
      <name>jgit-dev Mailing List</name>
      <post>jgit-dev@eclipse.org</post>
      <subscribe>https://dev.eclipse.org/mailman/listinfo/jgit-dev</subscribe>
      <unsubscribe>https://dev.eclipse.org/mailman/listinfo/jgit-dev</unsubscribe>
      <archive>http://dev.eclipse.org/mhonarc/lists/jgit-dev</archive>
    </mailingList>

    <mailingList>
      <name>GIT Mailing List</name>
      <post>git@vger.kernel.org</post>
      <archive>http://marc.info/?l=git</archive>
    </mailingList>
  </mailingLists>

  <issueManagement>
    <url>https://bugs.eclipse.org/bugs/buglist.cgi?query_format=advanced;component=JGit;product=JGit;classification=Technology</url>
    <system>Bugzilla</system>
  </issueManagement>

  <licenses>
    <license>
      <name>Eclipse Distribution License (New BSD License)</name>
      <comments>
       All rights reserved.

       Redistribution and use in source and binary forms, with or
       without modification, are permitted provided that the following
       conditions are met:

       - Redistributions of source code must retain the above copyright
         notice, this list of conditions and the following disclaimer.

       - Redistributions in binary form must reproduce the above
         copyright notice, this list of conditions and the following
         disclaimer in the documentation and/or other materials provided
         with the distribution.

       - Neither the name of the Eclipse Foundation, Inc. nor the
         names of its contributors may be used to endorse or promote
         products derived from this software without specific prior
         written permission.

       THIS SOFTWARE IS PROVIDED BY THE COPYRIGHT HOLDERS AND
       CONTRIBUTORS "AS IS" AND ANY EXPRESS OR IMPLIED WARRANTIES,
       INCLUDING, BUT NOT LIMITED TO, THE IMPLIED WARRANTIES
       OF MERCHANTABILITY AND FITNESS FOR A PARTICULAR PURPOSE
       ARE DISCLAIMED. IN NO EVENT SHALL THE COPYRIGHT OWNER OR
       CONTRIBUTORS BE LIABLE FOR ANY DIRECT, INDIRECT, INCIDENTAL,
       SPECIAL, EXEMPLARY, OR CONSEQUENTIAL DAMAGES (INCLUDING, BUT
       NOT LIMITED TO, PROCUREMENT OF SUBSTITUTE GOODS OR SERVICES;
       LOSS OF USE, DATA, OR PROFITS; OR BUSINESS INTERRUPTION) HOWEVER
       CAUSED AND ON ANY THEORY OF LIABILITY, WHETHER IN CONTRACT,
       STRICT LIABILITY, OR TORT (INCLUDING NEGLIGENCE OR OTHERWISE)
       ARISING IN ANY WAY OUT OF THE USE OF THIS SOFTWARE, EVEN IF
       ADVISED OF THE POSSIBILITY OF SUCH DAMAGE.
      </comments>
    </license>
  </licenses>

  <properties>
    <jgit-url>http://www.eclipse.org/jgit/</jgit-url>
    <jgit-copyright>Copyright (c) 2005, 2009 Shawn Pearce, Robin Rosenberg, et.al.</jgit-copyright>
    <jgit.website.url>scp://build.eclipse.org/home/data/httpd/download.eclipse.org/jgit/site/${project.version}/</jgit.website.url>

    <project.build.sourceEncoding>UTF-8</project.build.sourceEncoding>
    <project.reporting.outputEncoding>UTF-8</project.reporting.outputEncoding>
    <maven.build.timestamp.format>yyyyMMddHHmm</maven.build.timestamp.format>
    <bundle-manifest>${project.build.directory}/META-INF/MANIFEST.MF</bundle-manifest>

    <jgit-last-release-version>4.11.0.201803080745-r</jgit-last-release-version>
    <jsch-version>0.1.54</jsch-version>
    <jzlib-version>1.1.1</jzlib-version>
    <javaewah-version>1.1.6</javaewah-version>
    <junit-version>4.12</junit-version>
    <test-fork-count>1C</test-fork-count>
    <args4j-version>2.33</args4j-version>
    <commons-compress-version>1.15</commons-compress-version>
    <osgi-core-version>4.3.1</osgi-core-version>
    <servlet-api-version>3.1.0</servlet-api-version>
    <jetty-version>9.4.8.v20171121</jetty-version>
    <japicmp-version>0.11.0</japicmp-version>
    <httpclient-version>4.5.2</httpclient-version>
    <httpcore-version>4.4.6</httpcore-version>
    <slf4j-version>1.7.2</slf4j-version>
    <log4j-version>1.2.15</log4j-version>
    <maven-javadoc-plugin-version>3.0.1</maven-javadoc-plugin-version>
    <tycho-extras-version>1.1.0</tycho-extras-version>
    <gson-version>2.8.2</gson-version>
    <spotbugs-maven-plugin-version>3.1.2</spotbugs-maven-plugin-version>
    <maven-surefire-report-plugin-version>2.20.1</maven-surefire-report-plugin-version>

    <!-- Properties to enable jacoco code coverage analysis -->
    <sonar.core.codeCoveragePlugin>jacoco</sonar.core.codeCoveragePlugin>
    <sonar.dynamicAnalysis>reuseReports</sonar.dynamicAnalysis>
    <sonar.jacoco.reportPath>../target/jacoco.exec</sonar.jacoco.reportPath>
  </properties>

  <repositories>
    <repository>
      <id>jgit-repository</id>
      <url>https://repo.eclipse.org/content/repositories/jgit-releases/</url>
    </repository>
  </repositories>

  <pluginRepositories>
    <pluginRepository>
      <id>repo.eclipse.org.cbi-releases</id>
      <url>https://repo.eclipse.org/content/repositories/cbi-releases/</url>
    </pluginRepository>
    <pluginRepository>
      <id>repo.eclipse.org.cbi-snapshots</id>
      <url>https://repo.eclipse.org/content/repositories/cbi-snapshots/</url>
    </pluginRepository>
  </pluginRepositories>

  <build>
    <pluginManagement>
      <plugins>
        <plugin>
          <groupId>org.apache.maven.plugins</groupId>
          <artifactId>maven-jar-plugin</artifactId>
          <version>3.0.2</version>
          <configuration>
            <archive>
              <manifestEntries>
                <Implementation-Title>JGit ${project.artifactId}</Implementation-Title>
                <Implementation-Version>${project.version}</Implementation-Version>
                <Implementation-Vendor>Eclipse.org - JGit</Implementation-Vendor>
                <Implementation-Vendor-Id>org.eclipse.jgit</Implementation-Vendor-Id>
                <Implementation-Vendor-URL>${jgit-url}</Implementation-Vendor-URL>
              </manifestEntries>
            </archive>
            <!-- TODO: uncomment this in order to skip empty artifact of test modules as soon as bug 416299 is fixed
            <skipIfEmpty>true</skipIfEmpty>
            -->
          </configuration>
        </plugin>

        <plugin>
          <artifactId>maven-clean-plugin</artifactId>
          <version>3.0.0</version>
        </plugin>

        <plugin>
          <groupId>org.apache.maven.plugins</groupId>
          <artifactId>maven-shade-plugin</artifactId>
          <version>3.1.0</version>
        </plugin>

        <plugin>
          <groupId>org.apache.maven.plugins</groupId>
          <artifactId>maven-antrun-plugin</artifactId>
          <version>1.8</version>
        </plugin>

        <plugin>
          <groupId>org.apache.maven.plugins</groupId>
          <artifactId>maven-dependency-plugin</artifactId>
          <version>3.1.1</version>
        </plugin>

        <plugin>
          <groupId>org.apache.maven.plugins</groupId>
          <artifactId>maven-source-plugin</artifactId>
          <version>3.0.1</version>
        </plugin>

        <plugin>
          <groupId>org.apache.maven.plugins</groupId>
          <artifactId>maven-javadoc-plugin</artifactId>
          <version>${maven-javadoc-plugin-version}</version>
        </plugin>

        <plugin>
          <groupId>org.apache.maven.plugins</groupId>
          <artifactId>maven-surefire-plugin</artifactId>
          <version>2.20.1</version>
          <configuration>
            <forkCount>${test-fork-count}</forkCount>
            <reuseForks>true</reuseForks>
          </configuration>
        </plugin>

        <plugin>
          <groupId>org.codehaus.mojo</groupId>
          <artifactId>build-helper-maven-plugin</artifactId>
          <version>3.0.0</version>
        </plugin>

        <plugin>
          <groupId>com.github.spotbugs</groupId>
          <artifactId>spotbugs-maven-plugin</artifactId>
          <version>${spotbugs-maven-plugin-version}</version>
          <configuration>
            <findbugsXmlOutput>true</findbugsXmlOutput>
            <failOnError>false</failOnError>
          </configuration>
          <executions>
            <execution>
              <goals>
                <goal>check</goal>
              </goals>
            </execution>
          </executions>
        </plugin>

        <plugin>
          <groupId>org.apache.maven.plugins</groupId>
          <artifactId>maven-pmd-plugin</artifactId>
          <version>3.8</version>
          <configuration>
            <sourceEncoding>utf-8</sourceEncoding>
            <minimumTokens>100</minimumTokens>
            <targetJdk>1.8</targetJdk>
            <format>xml</format>
            <failOnViolation>false</failOnViolation>
            <excludes>
              <exclude>**/UbcCheck.java</exclude>
            </excludes>
          </configuration>
          <executions>
            <execution>
              <goals>
                <goal>cpd-check</goal>
              </goals>
            </execution>
          </executions>
        </plugin>

        <plugin>
          <groupId>org.eclipse.cbi.maven.plugins</groupId>
          <artifactId>eclipse-jarsigner-plugin</artifactId>
          <version>1.1.4</version>
        </plugin>
        <plugin>
          <groupId>org.eclipse.tycho.extras</groupId>
          <artifactId>tycho-pack200a-plugin</artifactId>
          <version>${tycho-extras-version}</version>
        </plugin>
        <plugin>
          <groupId>org.eclipse.tycho.extras</groupId>
          <artifactId>tycho-pack200b-plugin</artifactId>
          <version>${tycho-extras-version}</version>
        </plugin>
        <plugin>
          <groupId>org.jacoco</groupId>
          <artifactId>jacoco-maven-plugin</artifactId>
          <version>0.7.9</version>
        </plugin>
        <plugin>
          <groupId>org.apache.maven.plugins</groupId>
          <artifactId>maven-site-plugin</artifactId>
          <version>3.6</version>
          <dependencies>
            <dependency><!-- add support for ssh/scp -->
              <groupId>org.apache.maven.wagon</groupId>
              <artifactId>wagon-ssh</artifactId>
              <version>2.12</version>
            </dependency>
          </dependencies>
        </plugin>
        <plugin>
          <groupId>org.apache.maven.plugins</groupId>
          <artifactId>maven-surefire-report-plugin</artifactId>
          <version>${maven-surefire-report-plugin-version}</version>
        </plugin>
        <plugin>
          <groupId>org.apache.maven.plugins</groupId>
          <artifactId>maven-jxr-plugin</artifactId>
          <version>2.5</version>
        </plugin>
        <plugin>
          <groupId>org.apache.maven.plugins</groupId>
          <artifactId>maven-project-info-reports-plugin</artifactId>
          <version>2.9</version>
        </plugin>
      </plugins>
    </pluginManagement>

    <plugins>
      <plugin>
        <groupId>org.apache.maven.plugins</groupId>
        <artifactId>maven-enforcer-plugin</artifactId>
        <version>3.0.0-M1</version>
        <executions>
          <execution>
            <id>enforce-maven</id>
            <goals>
              <goal>enforce</goal>
            </goals>
            <configuration>
              <rules>
                <requireMavenVersion>
                  <version>3.5.2</version>
                </requireMavenVersion>
              </rules>
            </configuration>
          </execution>
        </executions>
      </plugin>

      <plugin>
        <artifactId>maven-compiler-plugin</artifactId>
      </plugin>

      <plugin>
        <groupId>org.apache.maven.plugins</groupId>
        <artifactId>maven-antrun-plugin</artifactId>
        <executions>
          <execution>
            <id>translate-qualifier</id>
            <phase>generate-resources</phase>
            <configuration>
              <target if="${translate-qualifier}">
                <copy file="META-INF/MANIFEST.MF" tofile="${bundle-manifest}" overwrite="true"/>
                <replace file="${bundle-manifest}">
                  <replacefilter token=".qualifier" value=".${maven.build.timestamp}"/>
                </replace>
              </target>
            </configuration>
            <goals>
              <goal>run</goal>
            </goals>
          </execution>
        </executions>
      </plugin>

      <!-- Build helper maven plugin sets the parsedVersion.osgiVersion property -->
      <plugin>
        <groupId>org.codehaus.mojo</groupId>
        <artifactId>build-helper-maven-plugin</artifactId>
        <executions>
          <execution>
            <id>set-osgi-version</id>
            <phase>validate</phase>
            <goals>
              <goal>parse-version</goal>
            </goals>
          </execution>
        </executions>
      </plugin>

      <plugin>
        <groupId>org.apache.maven.plugins</groupId>
        <artifactId>maven-javadoc-plugin</artifactId>
        <configuration>
          <additionalJOption>-Xdoclint:-missing</additionalJOption>
          <encoding>${project.build.sourceEncoding}</encoding>
          <quiet>true</quiet>
          <excludePackageNames>org.eclipse.jgit.http.test</excludePackageNames>
          <links>
            <link>http://docs.oracle.com/javase/8/docs/api</link>
          </links>
        </configuration>
        <executions>
          <execution>
            <goals>
              <goal>jar</goal>
            </goals>
          </execution>
        </executions>
      </plugin>
      <plugin>
        <groupId>org.apache.maven.plugins</groupId>
        <artifactId>maven-source-plugin</artifactId>
        <inherited>true</inherited>
        <executions>
          <execution>
            <id>attach-sources</id>
            <phase>process-classes</phase>
            <goals>
              <goal>jar</goal>
            </goals>
          </execution>
        </executions>
      </plugin>
      <plugin>
        <groupId>org.jacoco</groupId>
        <artifactId>jacoco-maven-plugin</artifactId>
        <executions>
          <execution>
            <goals>
              <goal>prepare-agent</goal>
            </goals>
            <configuration>
              <destFile>${sonar.jacoco.reportPath}</destFile>
              <includes>
                <include>org.eclipse.jgit.*</include>
              </includes>
              <excludes>
                <exclude>**/*Test*.*</exclude>
              </excludes>
              <append>true</append>
            </configuration>
          </execution>
        </executions>
      </plugin>
      <plugin>
        <groupId>org.apache.maven.plugins</groupId>
        <artifactId>maven-surefire-report-plugin</artifactId>
      </plugin>
    </plugins>
  </build>

  <reporting>
    <plugins>
      <plugin>
        <groupId>org.apache.maven.plugins</groupId>
        <artifactId>maven-javadoc-plugin</artifactId>
        <version>${maven-javadoc-plugin-version}</version>
        <reportSets>
          <reportSet>
            <reports>
              <report>javadoc</report>
            </reports>
          </reportSet>
          <reportSet>
            <id>aggregate</id>
            <inherited>false</inherited>
            <reports>
              <report>aggregate</report>
            </reports>
          </reportSet>
        </reportSets>
        <configuration>
          <additionalparam>-Xdoclint:none</additionalparam>
        </configuration>
      </plugin>
      <plugin>
        <groupId>org.apache.maven.plugins</groupId>
        <artifactId>maven-jxr-plugin</artifactId>
        <version>2.5</version>
      </plugin>
      <plugin>
        <groupId>com.github.spotbugs</groupId>
        <artifactId>spotbugs-maven-plugin</artifactId>
        <version>${spotbugs-maven-plugin-version}</version>
      </plugin>
      <plugin>
        <groupId>org.apache.maven.plugins</groupId>
        <artifactId>maven-surefire-report-plugin</artifactId>
        <version>${maven-surefire-report-plugin-version}</version>
        <configuration>
          <aggregate>true</aggregate>
          <alwaysGenerateSurefireReport>false</alwaysGenerateSurefireReport>
          <reportsDirectories>
            <reportsDirectories>${project.build.directory}/surefire-reports</reportsDirectories>
          </reportsDirectories>
        </configuration>
      </plugin>
      <plugin>
        <groupId>org.apache.maven.plugins</groupId>
        <artifactId>maven-project-info-reports-plugin</artifactId>
        <version>2.9</version>
        <reportSets>
          <reportSet>
            <reports>
              <report>dependencies</report>
              <report>project-team</report>
              <report>mailing-list</report>
              <report>cim</report>
              <report>issue-tracking</report>
              <report>license</report>
              <report>scm</report>
            </reports>
          </reportSet>
        </reportSets>
      </plugin>
    </plugins>
  </reporting>

  <dependencyManagement>
    <dependencies>
      <dependency>
        <groupId>com.jcraft</groupId>
        <artifactId>jsch</artifactId>
        <version>${jsch-version}</version>
      </dependency>

      <dependency>
        <groupId>com.jcraft</groupId>
        <artifactId>jzlib</artifactId>
        <version>${jzlib-version}</version>
      </dependency>

      <dependency>
        <groupId>com.googlecode.javaewah</groupId>
        <artifactId>JavaEWAH</artifactId>
        <version>${javaewah-version}</version>
      </dependency>

      <dependency>
        <groupId>args4j</groupId>
        <artifactId>args4j</artifactId>
        <version>${args4j-version}</version>
      </dependency>

      <dependency>
        <groupId>junit</groupId>
        <artifactId>junit</artifactId>
        <version>${junit-version}</version>
      </dependency>

      <dependency>
        <groupId>javax.servlet</groupId>
        <artifactId>javax.servlet-api</artifactId>
        <version>${servlet-api-version}</version>
      </dependency>

      <dependency>
        <groupId>org.apache.commons</groupId>
        <artifactId>commons-compress</artifactId>
        <version>${commons-compress-version}</version>
      </dependency>

      <dependency>
        <groupId>org.tukaani</groupId>
        <artifactId>xz</artifactId>
        <version>1.6</version>
        <optional>true</optional>
      </dependency>

      <dependency>
        <groupId>org.eclipse.jetty</groupId>
        <artifactId>jetty-servlet</artifactId>
        <version>${jetty-version}</version>
      </dependency>

      <dependency>
        <groupId>org.osgi</groupId>
        <artifactId>org.osgi.core</artifactId>
        <version>${osgi-core-version}</version>
      </dependency>

      <dependency>
        <groupId>org.apache.httpcomponents</groupId>
        <artifactId>httpclient</artifactId>
        <version>${httpclient-version}</version>
      </dependency>

      <dependency>
        <groupId>org.apache.httpcomponents</groupId>
        <artifactId>httpcore</artifactId>
        <version>${httpcore-version}</version>
      </dependency>

      <dependency>
        <groupId>org.slf4j</groupId>
        <artifactId>slf4j-api</artifactId>
        <version>${slf4j-version}</version>
      </dependency>

      <dependency>
        <groupId>org.slf4j</groupId>
        <artifactId>slf4j-log4j12</artifactId>
        <version>${slf4j-version}</version>
      </dependency>

      <dependency>
        <groupId>log4j</groupId>
        <artifactId>log4j</artifactId>
        <version>${log4j-version}</version>
        <exclusions>
          <exclusion>
            <groupId>javax.mail</groupId>
            <artifactId>mail</artifactId>
          </exclusion>
          <exclusion>
            <groupId>javax.jms</groupId>
            <artifactId>jms</artifactId>
          </exclusion>
          <exclusion>
            <groupId>com.sun.jdmk</groupId>
            <artifactId>jmxtools</artifactId>
          </exclusion>
          <exclusion>
            <groupId>com.sun.jmx</groupId>
            <artifactId>jmxri</artifactId>
          </exclusion>
        </exclusions>
      </dependency>

      <dependency>
        <groupId>com.google.code.gson</groupId>
        <artifactId>gson</artifactId>
        <version>${gson-version}</version>
      </dependency>
    </dependencies>
  </dependencyManagement>

  <distributionManagement>
    <repository>
      <id>repo.eclipse.org</id>
      <name>JGit Maven Repository - Releases</name>
      <url>https://repo.eclipse.org/content/repositories/jgit-releases/</url>
    </repository>
    <snapshotRepository>
      <id>repo.eclipse.org</id>
      <name>JGit Maven Repository - Snapshots</name>
      <url>https://repo.eclipse.org/content/repositories/jgit-snapshots/</url>
      <uniqueVersion>true</uniqueVersion>
    </snapshotRepository>
    <site>
      <id>jgit.website</id>
      <name>JGit Website</name>
      <url>${jgit.website.url}</url>
    </site>
  </distributionManagement>

  <profiles>
    <profile>
      <id>javac</id>
      <build>
        <plugins>
          <plugin>
            <artifactId>maven-compiler-plugin</artifactId>
            <version>3.7.0</version>
            <configuration>
              <encoding>UTF-8</encoding>
              <source>1.8</source>
              <target>1.8</target>
            </configuration>
            <executions>
              <execution>
                <id>default-compile</id>
                <phase>compile</phase>
                <goals>
                  <goal>compile</goal>
                </goals>
                <configuration>
                  <includes>
                    <include>org/eclipse/jgit/transport/InsecureCipherFactory.java</include>
                  </includes>
                </configuration>
              </execution>
              <execution>
                <id>compile-with-errorprone</id>
                <phase>compile</phase>
                <goals>
                  <goal>compile</goal>
                </goals>
                <configuration>
                  <compilerId>javac-with-errorprone</compilerId>
                  <forceJavacCompilerUse>true</forceJavacCompilerUse>
                  <excludes>
                    <exclude>org/eclipse/jgit/transport/InsecureCipherFactory.java</exclude>
                  </excludes>
                </configuration>
              </execution>
            </executions>
            <dependencies>
              <dependency>
                <groupId>org.codehaus.plexus</groupId>
                <artifactId>plexus-compiler-javac</artifactId>
                <version>2.8.2</version>
              </dependency>
              <dependency>
                <groupId>org.codehaus.plexus</groupId>
                <artifactId>plexus-compiler-javac-errorprone</artifactId>
                <version>2.8.4</version>
              </dependency>
              <!-- override plexus-compiler-javac-errorprone's dependency on
                  Error Prone with the latest version -->
              <dependency>
                <groupId>com.google.errorprone</groupId>
                <artifactId>error_prone_core</artifactId>
                <version>2.3.1</version>
              </dependency>
            </dependencies>
          </plugin>
        </plugins>
      </build>
    </profile>
    <profile>
      <id>ecj</id>
      <activation>
        <activeByDefault>true</activeByDefault>
      </activation>
      <build>
        <plugins>
          <plugin>
            <artifactId>maven-compiler-plugin</artifactId>
            <version>3.7.0</version>
            <configuration>
              <compilerId>eclipse</compilerId>
              <encoding>UTF-8</encoding>
              <source>1.8</source>
              <target>1.8</target>
              <!-- Passing arguments is a trainwreck, see https://issues.apache.org/jira/browse/MCOMPILER-123 -->
              <compilerArguments>
                <properties>${project.basedir}/.settings/org.eclipse.jdt.core.prefs</properties>
              </compilerArguments>
              <showWarnings>true</showWarnings>
              <showDeprecation>true</showDeprecation>
            </configuration>
            <dependencies>
              <dependency>
                <groupId>org.codehaus.plexus</groupId>
                <artifactId>plexus-compiler-eclipse</artifactId>
                <version>2.8.4</version>
              </dependency>
              <dependency>
                <groupId>org.eclipse.jdt</groupId>
                <artifactId>ecj</artifactId>
                <version>3.13.102</version>
              </dependency>
            </dependencies>
          </plugin>
        </plugins>
      </build>
    </profile>
    <profile>
      <id>static-checks</id>
      <build>
        <plugins>
          <plugin>
            <groupId>com.github.spotbugs</groupId>
            <artifactId>spotbugs-maven-plugin</artifactId>
          </plugin>
          <plugin>
            <groupId>org.apache.maven.plugins</groupId>
            <artifactId>maven-pmd-plugin</artifactId>
          </plugin>
        </plugins>
      </build>
    </profile>
    <profile>
      <id>eclipse-sign</id>
      <build>
        <plugins>
          <plugin>
            <groupId>org.eclipse.tycho.extras</groupId>
            <artifactId>tycho-pack200a-plugin</artifactId>
            <!-- TODO remove this configuration when https://git.eclipse.org/r/#/c/16027 is available -->
            <configuration>
              <supportedProjectTypes>
                <supportedProjectType>jar</supportedProjectType>
              </supportedProjectTypes>
            </configuration>
            <executions>
              <execution>
                <id>pack200-normalize</id>
                <goals>
                  <goal>normalize</goal>
                </goals>
                <phase>verify</phase>
              </execution>
            </executions>
          </plugin>
          <plugin>
            <groupId>org.eclipse.cbi.maven.plugins</groupId>
            <artifactId>eclipse-jarsigner-plugin</artifactId>
            <executions>
              <execution>
                <id>sign</id>
                <phase>verify</phase>
                <goals>
                  <goal>sign</goal>
                </goals>
              </execution>
            </executions>
          </plugin>
          <plugin>
            <groupId>org.eclipse.tycho.extras</groupId>
            <artifactId>tycho-pack200b-plugin</artifactId>
            <!-- TODO remove this configuration when https://git.eclipse.org/r/#/c/16027 is available -->
            <configuration>
              <supportedProjectTypes>
                <supportedProjectType>jar</supportedProjectType>
              </supportedProjectTypes>
            </configuration>
            <executions>
              <execution>
                <id>pack200-pack</id>
                <goals>
                  <goal>pack</goal>
                </goals>
                <phase>verify</phase>
              </execution>
            </executions>
          </plugin>
        </plugins>
      </build>
    </profile>
    <profile>
      <id>build-server</id>
      <properties>
        <jgit.website.url>file:///home/data/httpd/download.eclipse.org/jgit/site/${project.version}/</jgit.website.url>
      </properties>
    </profile>
  </profiles>

  <modules>
    <module>org.eclipse.jgit</module>
    <module>org.eclipse.jgit.ant</module>
    <module>org.eclipse.jgit.archive</module>
    <module>org.eclipse.jgit.ui</module>
    <module>org.eclipse.jgit.http.apache</module>
    <module>org.eclipse.jgit.http.server</module>
    <module>org.eclipse.jgit.pgm</module>
    <module>org.eclipse.jgit.lfs</module>
    <module>org.eclipse.jgit.lfs.server</module>
    <module>org.eclipse.jgit.junit</module>
    <module>org.eclipse.jgit.junit.http</module>

    <module>org.eclipse.jgit.test</module>
    <module>org.eclipse.jgit.ant.test</module>
    <module>org.eclipse.jgit.http.test</module>
    <module>org.eclipse.jgit.pgm.test</module>
    <module>org.eclipse.jgit.lfs.test</module>
    <module>org.eclipse.jgit.lfs.server.test</module>
  </modules>

</project><|MERGE_RESOLUTION|>--- conflicted
+++ resolved
@@ -51,11 +51,7 @@
   <groupId>org.eclipse.jgit</groupId>
   <artifactId>org.eclipse.jgit-parent</artifactId>
   <packaging>pom</packaging>
-<<<<<<< HEAD
   <version>5.0.4-SNAPSHOT</version>
-=======
-  <version>4.11.5-SNAPSHOT</version>
->>>>>>> 620370ab
 
   <name>JGit - Parent</name>
   <url>${jgit-url}</url>
@@ -557,7 +553,7 @@
           </reportSet>
         </reportSets>
         <configuration>
-          <additionalparam>-Xdoclint:none</additionalparam>
+          <additionalJOption>-Xdoclint:-missing</additionalJOption>
         </configuration>
       </plugin>
       <plugin>
