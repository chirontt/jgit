<?xml version="1.0" encoding="UTF-8"?>
<!--
  Copyright (C) 2009-2010, Google Inc.
  Copyright (C) 2012, Matthias Sohn <matthias.sohn@sap.com> and others

  This program and the accompanying materials are made available under the
  terms of the Eclipse Distribution License v. 1.0 which is available at
  http://www.eclipse.org/org/documents/edl-v10.php.

  SPDX-License-Identifier: BSD-3-Clause
-->

<project xmlns="http://maven.apache.org/POM/4.0.0"
    xmlns:xsi="http://www.w3.org/2001/XMLSchema-instance"
    xsi:schemaLocation="http://maven.apache.org/POM/4.0.0 http://maven.apache.org/maven-v4_0_0.xsd">
  <modelVersion>4.0.0</modelVersion>

  <groupId>org.eclipse.jgit</groupId>
  <artifactId>org.eclipse.jgit-parent</artifactId>
  <packaging>pom</packaging>
  <version>5.12.1-SNAPSHOT</version>

  <name>JGit - Parent</name>
  <url>${jgit-url}</url>

  <organization>
    <name>Eclipse JGit Project</name>
    <url>http://www.eclipse.org/jgit</url>
  </organization>

  <description>
    Pure Java implementation of Git
  </description>

  <scm>
    <url>https://git.eclipse.org/r/plugins/gitiles/jgit/jgit</url>
    <connection>scm:git:https://git.eclipse.org/r/jgit/jgit</connection>
  </scm>

  <ciManagement>
    <system>Jenkins</system>
    <url>https://ci.eclipse.org/jgit</url>
  </ciManagement>

  <developers>
    <developer>
      <name>Andrey Loskutov</name>
    </developer>
    <developer>
      <name>Christian Halstrick</name>
    </developer>
    <developer>
      <name>Dave Borowitz</name>
    </developer>
    <developer>
      <name>David Pursehouse</name>
    </developer>
    <developer>
      <name>Gunnar Wagenknecht</name>
    </developer>
    <developer>
      <name>Jonathan Nieder</name>
    </developer>
    <developer>
      <name>Jonathan Tan</name>
    </developer>
    <developer>
      <name>Matthias Sohn</name>
    </developer>
    <developer>
      <name>Sasa Zivkov</name>
    </developer>
    <developer>
      <name>Terry Parker</name>
    </developer>
    <developer>
      <name>Thomas Wolf</name>
    </developer>
  </developers>

  <mailingLists>
    <mailingList>
      <name>jgit-dev Mailing List</name>
      <post>jgit-dev@eclipse.org</post>
      <subscribe>https://dev.eclipse.org/mailman/listinfo/jgit-dev</subscribe>
      <unsubscribe>https://dev.eclipse.org/mailman/listinfo/jgit-dev</unsubscribe>
      <archive>http://dev.eclipse.org/mhonarc/lists/jgit-dev</archive>
    </mailingList>

    <mailingList>
      <name>GIT Mailing List</name>
      <post>git@vger.kernel.org</post>
      <archive>http://marc.info/?l=git</archive>
    </mailingList>
  </mailingLists>

  <issueManagement>
    <url>https://bugs.eclipse.org/bugs/buglist.cgi?query_format=advanced;component=JGit;product=JGit;classification=Technology</url>
    <system>Bugzilla</system>
  </issueManagement>

  <licenses>
    <license>
      <name>Eclipse Distribution License (New BSD License)</name>
      <comments>
       All rights reserved.

       Redistribution and use in source and binary forms, with or
       without modification, are permitted provided that the following
       conditions are met:

       - Redistributions of source code must retain the above copyright
         notice, this list of conditions and the following disclaimer.

       - Redistributions in binary form must reproduce the above
         copyright notice, this list of conditions and the following
         disclaimer in the documentation and/or other materials provided
         with the distribution.

       - Neither the name of the Eclipse Foundation, Inc. nor the
         names of its contributors may be used to endorse or promote
         products derived from this software without specific prior
         written permission.

       THIS SOFTWARE IS PROVIDED BY THE COPYRIGHT HOLDERS AND
       CONTRIBUTORS "AS IS" AND ANY EXPRESS OR IMPLIED WARRANTIES,
       INCLUDING, BUT NOT LIMITED TO, THE IMPLIED WARRANTIES
       OF MERCHANTABILITY AND FITNESS FOR A PARTICULAR PURPOSE
       ARE DISCLAIMED. IN NO EVENT SHALL THE COPYRIGHT OWNER OR
       CONTRIBUTORS BE LIABLE FOR ANY DIRECT, INDIRECT, INCIDENTAL,
       SPECIAL, EXEMPLARY, OR CONSEQUENTIAL DAMAGES (INCLUDING, BUT
       NOT LIMITED TO, PROCUREMENT OF SUBSTITUTE GOODS OR SERVICES;
       LOSS OF USE, DATA, OR PROFITS; OR BUSINESS INTERRUPTION) HOWEVER
       CAUSED AND ON ANY THEORY OF LIABILITY, WHETHER IN CONTRACT,
       STRICT LIABILITY, OR TORT (INCLUDING NEGLIGENCE OR OTHERWISE)
       ARISING IN ANY WAY OUT OF THE USE OF THIS SOFTWARE, EVEN IF
       ADVISED OF THE POSSIBILITY OF SUCH DAMAGE.
      </comments>
    </license>
  </licenses>

  <properties>
    <jgit-url>https://www.eclipse.org/jgit/</jgit-url>
    <jgit-copyright>Copyright (c) 2005, 2009 Shawn Pearce, Robin Rosenberg, et.al.</jgit-copyright>
    <jgit.website.url>scp://build.eclipse.org/home/data/httpd/download.eclipse.org/jgit/site/${project.version}/</jgit.website.url>

    <project.build.sourceEncoding>UTF-8</project.build.sourceEncoding>
    <project.reporting.outputEncoding>UTF-8</project.reporting.outputEncoding>
    <maven.build.timestamp.format>yyyyMMddHHmm</maven.build.timestamp.format>
    <maven.compiler.source>1.8</maven.compiler.source>
    <maven.compiler.target>1.8</maven.compiler.target>
    <bundle-manifest>${project.build.directory}/META-INF/MANIFEST.MF</bundle-manifest>

    <jgit-last-release-version>5.11.0.202103091610-r</jgit-last-release-version>
    <apache-sshd-version>2.6.0</apache-sshd-version>
    <jsch-version>0.1.55</jsch-version>
    <jzlib-version>1.1.1</jzlib-version>
    <javaewah-version>1.1.7</javaewah-version>
    <junit-version>4.13</junit-version>
    <test-fork-count>1C</test-fork-count>
    <args4j-version>2.33</args4j-version>
    <commons-compress-version>1.19</commons-compress-version>
    <osgi-core-version>4.3.1</osgi-core-version>
    <servlet-api-version>3.1.0</servlet-api-version>
    <jetty-version>9.4.41.v20210516</jetty-version>
    <japicmp-version>0.15.3</japicmp-version>
    <httpclient-version>4.5.13</httpclient-version>
    <httpcore-version>4.4.14</httpcore-version>
    <slf4j-version>1.7.30</slf4j-version>
    <log4j-version>1.2.15</log4j-version>
<<<<<<< HEAD
    <maven-javadoc-plugin-version>3.3.0</maven-javadoc-plugin-version>
    <tycho-extras-version>1.7.0</tycho-extras-version>
    <gson-version>2.8.6</gson-version>
    <bouncycastle-version>1.65</bouncycastle-version>
    <spotbugs-maven-plugin-version>4.2.3</spotbugs-maven-plugin-version>
    <maven-project-info-reports-plugin-version>3.1.2</maven-project-info-reports-plugin-version>
    <maven-jxr-plugin-version>3.0.0</maven-jxr-plugin-version>
=======
    <maven-javadoc-plugin-version>3.3.1</maven-javadoc-plugin-version>
    <tycho-extras-version>1.7.0</tycho-extras-version>
    <gson-version>2.8.6</gson-version>
    <bouncycastle-version>1.65</bouncycastle-version>
    <spotbugs-maven-plugin-version>4.3.0</spotbugs-maven-plugin-version>
    <maven-project-info-reports-plugin-version>3.1.2</maven-project-info-reports-plugin-version>
    <maven-jxr-plugin-version>3.1.1</maven-jxr-plugin-version>
>>>>>>> e14b25f2
    <maven-surefire-plugin-version>3.0.0-M5</maven-surefire-plugin-version>
    <maven-surefire-report-plugin-version>${maven-surefire-plugin-version}</maven-surefire-report-plugin-version>
    <maven-compiler-plugin-version>3.8.1</maven-compiler-plugin-version>
    <plexus-compiler-version>2.8.8</plexus-compiler-version>

    <!-- Properties to enable jacoco code coverage analysis -->
    <sonar.core.codeCoveragePlugin>jacoco</sonar.core.codeCoveragePlugin>
    <sonar.dynamicAnalysis>reuseReports</sonar.dynamicAnalysis>
    <sonar.jacoco.reportPath>${project.build.directory}/jacoco.exec</sonar.jacoco.reportPath>
  </properties>

  <repositories>
    <repository>
      <id>jgit-repository</id>
      <url>https://repo.eclipse.org/content/repositories/jgit-releases/</url>
    </repository>
  </repositories>

  <pluginRepositories>
    <pluginRepository>
      <id>repo.eclipse.org.cbi-releases</id>
      <url>https://repo.eclipse.org/content/repositories/cbi-releases/</url>
    </pluginRepository>
    <pluginRepository>
      <id>repo.eclipse.org.cbi-snapshots</id>
      <url>https://repo.eclipse.org/content/repositories/cbi-snapshots/</url>
    </pluginRepository>
    <pluginRepository>
      <id>repo.eclipse.org.dash-releases</id>
      <url>https://repo.eclipse.org/content/repositories/dash-licenses-releases/</url>
    </pluginRepository>
    <pluginRepository>
      <id>repo.eclipse.org.dash-snapshots</id>
      <url>https://repo.eclipse.org/content/repositories/dash-licenses-snapshots/</url>
    </pluginRepository>
  </pluginRepositories>

  <build>
    <pluginManagement>
      <plugins>
        <plugin>
          <groupId>org.apache.maven.plugins</groupId>
          <artifactId>maven-jar-plugin</artifactId>
          <version>3.2.0</version>
          <configuration>
            <archive>
              <manifestEntries>
                <Implementation-Title>JGit ${project.artifactId}</Implementation-Title>
                <Implementation-Version>${project.version}</Implementation-Version>
                <Implementation-Vendor>Eclipse.org - JGit</Implementation-Vendor>
                <Implementation-Vendor-Id>org.eclipse.jgit</Implementation-Vendor-Id>
                <Implementation-Vendor-URL>${jgit-url}</Implementation-Vendor-URL>
              </manifestEntries>
            </archive>
            <!-- TODO: uncomment this in order to skip empty artifact of test modules as soon as bug 416299 is fixed
            <skipIfEmpty>true</skipIfEmpty>
            -->
          </configuration>
        </plugin>

        <plugin>
          <artifactId>maven-clean-plugin</artifactId>
          <version>3.1.0</version>
        </plugin>

        <plugin>
          <groupId>org.apache.maven.plugins</groupId>
          <artifactId>maven-shade-plugin</artifactId>
          <version>3.2.4</version>
        </plugin>

        <plugin>
          <groupId>org.apache.maven.plugins</groupId>
          <artifactId>maven-antrun-plugin</artifactId>
          <version>3.0.0</version>
        </plugin>

        <plugin>
          <groupId>org.apache.maven.plugins</groupId>
          <artifactId>maven-dependency-plugin</artifactId>
          <version>3.2.0</version>
        </plugin>

        <plugin>
          <groupId>org.apache.maven.plugins</groupId>
          <artifactId>maven-source-plugin</artifactId>
          <version>3.2.1</version>
        </plugin>

        <plugin>
          <groupId>org.apache.maven.plugins</groupId>
          <artifactId>maven-javadoc-plugin</artifactId>
          <version>${maven-javadoc-plugin-version}</version>
        </plugin>

        <plugin>
          <groupId>org.apache.maven.plugins</groupId>
          <artifactId>maven-surefire-plugin</artifactId>
          <version>${maven-surefire-plugin-version}</version>
          <configuration>
            <forkCount>${test-fork-count}</forkCount>
            <reuseForks>true</reuseForks>
            <argLine>@{argLine}</argLine>
          </configuration>
        </plugin>

        <plugin>
          <groupId>org.codehaus.mojo</groupId>
          <artifactId>build-helper-maven-plugin</artifactId>
          <version>3.2.0</version>
        </plugin>

        <plugin>
          <groupId>com.github.spotbugs</groupId>
          <artifactId>spotbugs-maven-plugin</artifactId>
          <version>${spotbugs-maven-plugin-version}</version>
          <configuration>
            <findbugsXmlOutput>true</findbugsXmlOutput>
            <failOnError>false</failOnError>
          </configuration>
          <executions>
            <execution>
              <goals>
                <goal>check</goal>
              </goals>
            </execution>
          </executions>
        </plugin>

        <plugin>
          <groupId>org.apache.maven.plugins</groupId>
          <artifactId>maven-pmd-plugin</artifactId>
          <version>3.15.0</version>
          <configuration>
            <sourceEncoding>utf-8</sourceEncoding>
            <minimumTokens>100</minimumTokens>
            <targetJdk>1.8</targetJdk>
            <format>xml</format>
            <failOnViolation>false</failOnViolation>
            <excludes>
              <exclude>**/UbcCheck.java</exclude>
            </excludes>
          </configuration>
          <executions>
            <execution>
              <goals>
                <goal>cpd-check</goal>
              </goals>
            </execution>
          </executions>
        </plugin>

        <plugin>
          <groupId>org.eclipse.cbi.maven.plugins</groupId>
          <artifactId>eclipse-jarsigner-plugin</artifactId>
          <version>1.3.2</version>
        </plugin>
        <plugin>
          <groupId>org.eclipse.tycho.extras</groupId>
          <artifactId>tycho-pack200a-plugin</artifactId>
          <version>${tycho-extras-version}</version>
        </plugin>
        <plugin>
          <groupId>org.eclipse.tycho.extras</groupId>
          <artifactId>tycho-pack200b-plugin</artifactId>
          <version>${tycho-extras-version}</version>
        </plugin>
        <plugin>
          <groupId>org.jacoco</groupId>
          <artifactId>jacoco-maven-plugin</artifactId>
          <version>0.8.7</version>
        </plugin>
        <plugin>
          <groupId>org.apache.maven.plugins</groupId>
          <artifactId>maven-site-plugin</artifactId>
          <version>3.9.1</version>
          <dependencies>
            <dependency><!-- add support for ssh/scp -->
              <groupId>org.apache.maven.wagon</groupId>
              <artifactId>wagon-ssh</artifactId>
              <version>3.4.3</version>
            </dependency>
          </dependencies>
        </plugin>
        <plugin>
          <groupId>org.apache.maven.plugins</groupId>
          <artifactId>maven-surefire-report-plugin</artifactId>
          <version>${maven-surefire-report-plugin-version}</version>
        </plugin>
        <plugin>
          <groupId>org.apache.maven.plugins</groupId>
          <artifactId>maven-jxr-plugin</artifactId>
          <version>${maven-jxr-plugin-version}</version>
        </plugin>
        <plugin>
          <groupId>org.apache.maven.plugins</groupId>
          <artifactId>maven-project-info-reports-plugin</artifactId>
          <version>${maven-project-info-reports-plugin-version}</version>
        </plugin>
        <plugin>
          <groupId>org.apache.maven.plugins</groupId>
          <artifactId>maven-deploy-plugin</artifactId>
          <version>3.0.0-M1</version>
        </plugin>
        <plugin>
          <groupId>org.apache.maven.plugins</groupId>
          <artifactId>maven-install-plugin</artifactId>
          <version>3.0.0-M1</version>
        </plugin>
        <plugin>
          <groupId>org.apache.maven.plugins</groupId>
          <artifactId>maven-compiler-plugin</artifactId>
          <version>${maven-compiler-plugin-version}</version>
        </plugin>
        <plugin>
          <groupId>org.apache.maven.plugins</groupId>
          <artifactId>maven-resources-plugin</artifactId>
          <version>3.2.0</version>
        </plugin>
        <plugin>
          <groupId>org.springframework.boot</groupId>
          <artifactId>spring-boot-maven-plugin</artifactId>
          <version>2.4.4</version>
        </plugin>
        <plugin>
          <groupId>org.eclipse.dash</groupId>
          <artifactId>license-tool-plugin</artifactId>
          <version>0.0.1-SNAPSHOT</version>
        </plugin>
      </plugins>
    </pluginManagement>

    <plugins>
      <plugin>
        <groupId>org.apache.maven.plugins</groupId>
        <artifactId>maven-enforcer-plugin</artifactId>
        <version>3.0.0</version>
        <executions>
          <execution>
            <id>enforce-maven</id>
            <goals>
              <goal>enforce</goal>
            </goals>
            <configuration>
              <rules>
                <requireMavenVersion>
                  <version>3.6.3</version>
                </requireMavenVersion>
              </rules>
            </configuration>
          </execution>
        </executions>
      </plugin>

      <plugin>
        <artifactId>maven-compiler-plugin</artifactId>
      </plugin>

      <plugin>
        <groupId>org.apache.maven.plugins</groupId>
        <artifactId>maven-antrun-plugin</artifactId>
        <executions>
          <execution>
            <id>translate-qualifier</id>
            <phase>generate-resources</phase>
            <configuration>
              <target if="${translate-qualifier}">
                <copy file="META-INF/MANIFEST.MF" tofile="${bundle-manifest}" overwrite="true"/>
                <replace file="${bundle-manifest}">
                  <replacefilter token=".qualifier" value=".${maven.build.timestamp}"/>
                </replace>
              </target>
            </configuration>
            <goals>
              <goal>run</goal>
            </goals>
          </execution>
        </executions>
      </plugin>

      <!-- Build helper maven plugin sets the parsedVersion.osgiVersion property -->
      <plugin>
        <groupId>org.codehaus.mojo</groupId>
        <artifactId>build-helper-maven-plugin</artifactId>
        <executions>
          <execution>
            <id>set-osgi-version</id>
            <phase>validate</phase>
            <goals>
              <goal>parse-version</goal>
            </goals>
          </execution>
        </executions>
      </plugin>

      <plugin>
        <groupId>org.apache.maven.plugins</groupId>
        <artifactId>maven-javadoc-plugin</artifactId>
        <configuration>
          <additionalJOption>-Xdoclint:-missing</additionalJOption>
          <encoding>${project.build.sourceEncoding}</encoding>
          <quiet>true</quiet>
          <excludePackageNames>org.eclipse.jgit.http.test</excludePackageNames>
          <links>
            <link>http://docs.oracle.com/javase/8/docs/api</link>
          </links>
        </configuration>
        <executions>
          <execution>
            <goals>
              <goal>jar</goal>
            </goals>
          </execution>
        </executions>
      </plugin>
      <plugin>
        <groupId>org.apache.maven.plugins</groupId>
        <artifactId>maven-source-plugin</artifactId>
        <inherited>true</inherited>
        <executions>
          <execution>
            <id>attach-sources</id>
            <phase>process-classes</phase>
            <goals>
              <goal>jar</goal>
            </goals>
          </execution>
        </executions>
      </plugin>
      <plugin>
        <groupId>org.jacoco</groupId>
        <artifactId>jacoco-maven-plugin</artifactId>
        <executions>
          <execution>
            <id>default-prepare-agent</id>
            <goals>
              <goal>prepare-agent</goal>
            </goals>
            <configuration>
              <destFile>${sonar.jacoco.reportPath}</destFile>
              <includes>
                <include>org.eclipse.jgit.*</include>
              </includes>
              <excludes>
                <exclude>**/*Test*.*</exclude>
              </excludes>
              <append>true</append>
            </configuration>
          </execution>
          <execution>
            <id>default-report</id>
            <goals>
              <goal>report</goal>
            </goals>
          </execution>
          <execution>
            <id>default-check</id>
            <goals>
              <goal>check</goal>
            </goals>
            <configuration>
            <haltOnFailure>false</haltOnFailure>
            <rules>
              <rule>
                <element>BUNDLE</element>
                  <limits>
                    <limit>
                      <counter>INSTRUCTION</counter>
                      <value>COVEREDRATIO</value>
                      <minimum>50%</minimum>
                    </limit>
                    <limit>
                      <counter>CLASS</counter>
                      <value>MISSEDCOUNT</value>
                      <maximum>10</maximum>
                    </limit>
                  </limits>
                </rule>
              </rules>
            </configuration>
          </execution>
        </executions>
      </plugin>
      <plugin>
        <groupId>org.apache.maven.plugins</groupId>
        <artifactId>maven-surefire-report-plugin</artifactId>
      </plugin>
      <plugin>
        <groupId>org.eclipse.dash</groupId>
        <artifactId>license-tool-plugin</artifactId>
      </plugin>
    </plugins>
  </build>

  <reporting>
    <plugins>
      <plugin>
        <groupId>org.apache.maven.plugins</groupId>
        <artifactId>maven-javadoc-plugin</artifactId>
        <version>${maven-javadoc-plugin-version}</version>
        <reportSets>
          <reportSet>
            <reports>
              <report>javadoc</report>
            </reports>
          </reportSet>
          <reportSet>
            <id>aggregate</id>
            <inherited>false</inherited>
            <reports>
              <report>aggregate</report>
            </reports>
          </reportSet>
        </reportSets>
        <configuration>
          <additionalJOption>-Xdoclint:-missing</additionalJOption>
        </configuration>
      </plugin>
      <plugin>
        <groupId>org.apache.maven.plugins</groupId>
        <artifactId>maven-jxr-plugin</artifactId>
        <version>${maven-jxr-plugin-version}</version>
      </plugin>
      <plugin>
        <groupId>com.github.spotbugs</groupId>
        <artifactId>spotbugs-maven-plugin</artifactId>
        <version>${spotbugs-maven-plugin-version}</version>
      </plugin>
      <plugin>
        <groupId>org.apache.maven.plugins</groupId>
        <artifactId>maven-surefire-report-plugin</artifactId>
        <version>${maven-surefire-report-plugin-version}</version>
        <configuration>
          <aggregate>true</aggregate>
          <alwaysGenerateSurefireReport>false</alwaysGenerateSurefireReport>
          <reportsDirectories>
            <reportsDirectories>${project.build.directory}/surefire-reports</reportsDirectories>
          </reportsDirectories>
        </configuration>
      </plugin>
      <plugin>
        <groupId>org.apache.maven.plugins</groupId>
        <artifactId>maven-project-info-reports-plugin</artifactId>
        <version>${maven-project-info-reports-plugin-version}</version>
        <reportSets>
          <reportSet>
            <reports>
              <report>dependencies</report>
              <report>dependency-convergence</report>
              <report>dependency-management</report>
              <report>index</report>
              <report>summary</report>
              <report>team</report>
              <report>mailing-lists</report>
              <report>ci-management</report>
              <report>issue-management</report>
              <report>licenses</report>
              <report>scm</report>
            </reports>
          </reportSet>
        </reportSets>
      </plugin>
      <plugin>
        <groupId>org.jacoco</groupId>
        <artifactId>jacoco-maven-plugin</artifactId>
        <reportSets>
          <reportSet>
            <reports>
              <report>report</report>
            </reports>
          </reportSet>
          <reportSet>
            <id>aggregate</id>
            <inherited>false</inherited>
            <reports>
              <report>report-aggregate</report>
            </reports>
          </reportSet>
        </reportSets>
      </plugin>
    </plugins>
  </reporting>

  <dependencyManagement>
    <dependencies>
      <dependency>
        <groupId>com.jcraft</groupId>
        <artifactId>jsch</artifactId>
        <version>${jsch-version}</version>
      </dependency>

      <dependency>
        <groupId>com.jcraft</groupId>
        <artifactId>jzlib</artifactId>
        <version>${jzlib-version}</version>
      </dependency>

      <dependency>
        <groupId>com.googlecode.javaewah</groupId>
        <artifactId>JavaEWAH</artifactId>
        <version>${javaewah-version}</version>
      </dependency>

      <dependency>
        <groupId>args4j</groupId>
        <artifactId>args4j</artifactId>
        <version>${args4j-version}</version>
      </dependency>

      <dependency>
        <groupId>junit</groupId>
        <artifactId>junit</artifactId>
        <version>${junit-version}</version>
      </dependency>

      <dependency>
        <groupId>javax.servlet</groupId>
        <artifactId>javax.servlet-api</artifactId>
        <version>${servlet-api-version}</version>
      </dependency>

      <dependency>
        <groupId>org.apache.commons</groupId>
        <artifactId>commons-compress</artifactId>
        <version>${commons-compress-version}</version>
      </dependency>

      <dependency>
        <groupId>org.tukaani</groupId>
        <artifactId>xz</artifactId>
        <version>1.8</version>
        <optional>true</optional>
      </dependency>

      <dependency>
        <groupId>org.eclipse.jetty</groupId>
        <artifactId>jetty-servlet</artifactId>
        <version>${jetty-version}</version>
      </dependency>

      <dependency>
        <groupId>org.osgi</groupId>
        <artifactId>org.osgi.core</artifactId>
        <version>${osgi-core-version}</version>
      </dependency>

      <dependency>
        <groupId>org.apache.httpcomponents</groupId>
        <artifactId>httpclient</artifactId>
        <version>${httpclient-version}</version>
      </dependency>

      <dependency>
        <groupId>org.apache.httpcomponents</groupId>
        <artifactId>httpcore</artifactId>
        <version>${httpcore-version}</version>
      </dependency>

      <dependency>
        <groupId>org.slf4j</groupId>
        <artifactId>slf4j-api</artifactId>
        <version>${slf4j-version}</version>
      </dependency>

      <dependency>
        <groupId>org.slf4j</groupId>
        <artifactId>slf4j-log4j12</artifactId>
        <version>${slf4j-version}</version>
      </dependency>

      <dependency>
        <groupId>log4j</groupId>
        <artifactId>log4j</artifactId>
        <version>${log4j-version}</version>
        <exclusions>
          <exclusion>
            <groupId>javax.mail</groupId>
            <artifactId>mail</artifactId>
          </exclusion>
          <exclusion>
            <groupId>javax.jms</groupId>
            <artifactId>jms</artifactId>
          </exclusion>
          <exclusion>
            <groupId>com.sun.jdmk</groupId>
            <artifactId>jmxtools</artifactId>
          </exclusion>
          <exclusion>
            <groupId>com.sun.jmx</groupId>
            <artifactId>jmxri</artifactId>
          </exclusion>
        </exclusions>
      </dependency>

      <dependency>
        <groupId>com.google.code.gson</groupId>
        <artifactId>gson</artifactId>
        <version>${gson-version}</version>
      </dependency>

      <dependency>
        <groupId>org.bouncycastle</groupId>
        <artifactId>bcpg-jdk15on</artifactId>
        <version>${bouncycastle-version}</version>
      </dependency>

      <dependency>
        <groupId>org.bouncycastle</groupId>
        <artifactId>bcprov-jdk15on</artifactId>
        <version>1.65.01</version>
      </dependency>

      <dependency>
        <groupId>org.bouncycastle</groupId>
        <artifactId>bcpkix-jdk15on</artifactId>
        <version>${bouncycastle-version}</version>
      </dependency>

      <dependency>
        <groupId>org.assertj</groupId>
        <artifactId>assertj-core</artifactId>
        <version>3.14.0</version>
      </dependency>
    </dependencies>
  </dependencyManagement>

  <distributionManagement>
    <repository>
      <id>repo.eclipse.org</id>
      <name>JGit Maven Repository - Releases</name>
      <url>https://repo.eclipse.org/content/repositories/jgit-releases/</url>
    </repository>
    <snapshotRepository>
      <id>repo.eclipse.org</id>
      <name>JGit Maven Repository - Snapshots</name>
      <url>https://repo.eclipse.org/content/repositories/jgit-snapshots/</url>
      <uniqueVersion>true</uniqueVersion>
    </snapshotRepository>
    <site>
      <id>jgit.website</id>
      <name>JGit Website</name>
      <url>${jgit.website.url}</url>
    </site>
  </distributionManagement>

  <profiles>
    <profile>
      <id>javac</id>
      <build>
        <plugins>
          <plugin>
            <artifactId>maven-compiler-plugin</artifactId>
            <configuration>
              <encoding>UTF-8</encoding>
              <source>1.8</source>
              <target>1.8</target>
              <compilerArgs>
                <arg>-XDcompilePolicy=simple</arg>
                <arg>-Xplugin:ErrorProne</arg>
              </compilerArgs>
              <annotationProcessorPaths>
                <path>
                  <groupId>com.google.errorprone</groupId>
                  <artifactId>error_prone_core</artifactId>
                  <version>2.4.0</version>
                </path>
              </annotationProcessorPaths>
            </configuration>
          </plugin>
        </plugins>
      </build>
    </profile>
    <profile>
      <id>jdk8</id>
      <activation>
        <jdk>1.8</jdk>
      </activation>
      <properties>
        <javac.version>9+181-r4173-1</javac.version>
      </properties>
      <build>
        <plugins>
          <plugin>
            <groupId>org.apache.maven.plugins</groupId>
            <artifactId>maven-compiler-plugin</artifactId>
                <configuration>
              <fork>true</fork>
              <compilerArgs combine.children="append">
                <arg>-J-Xbootclasspath/p:${settings.localRepository}/com/google/errorprone/javac/${javac.version}/javac-${javac.version}.jar</arg>
              </compilerArgs>
                </configuration>
          </plugin>
        </plugins>
      </build>
    </profile>
    <profile>
      <id>ecj</id>
      <activation>
        <activeByDefault>true</activeByDefault>
      </activation>
      <build>
        <plugins>
          <plugin>
            <artifactId>maven-compiler-plugin</artifactId>
            <configuration>
              <compilerId>eclipse</compilerId>
              <encoding>UTF-8</encoding>
              <source>1.8</source>
              <target>1.8</target>
              <!-- Passing arguments is a trainwreck, see https://issues.apache.org/jira/browse/MCOMPILER-123 -->
              <compilerArguments>
                <properties>${project.basedir}/.settings/org.eclipse.jdt.core.prefs</properties>
              </compilerArguments>
              <showWarnings>true</showWarnings>
              <showDeprecation>true</showDeprecation>
            </configuration>
            <dependencies>
              <dependency>
                <groupId>org.codehaus.plexus</groupId>
                <artifactId>plexus-compiler-eclipse</artifactId>
                <version>${plexus-compiler-version}</version>
              </dependency>
              <dependency>
                <groupId>org.eclipse.jdt</groupId>
                <artifactId>ecj</artifactId>
                <version>3.25.0</version>
              </dependency>
            </dependencies>
          </plugin>
        </plugins>
      </build>
    </profile>
    <profile>
      <id>static-checks</id>
      <build>
        <plugins>
          <plugin>
            <groupId>com.github.spotbugs</groupId>
            <artifactId>spotbugs-maven-plugin</artifactId>
          </plugin>
          <plugin>
            <groupId>org.apache.maven.plugins</groupId>
            <artifactId>maven-pmd-plugin</artifactId>
          </plugin>
        </plugins>
      </build>
    </profile>
    <profile>
      <id>eclipse-sign</id>
      <build>
        <plugins>
          <plugin>
            <groupId>org.eclipse.tycho.extras</groupId>
            <artifactId>tycho-pack200a-plugin</artifactId>
            <executions>
              <execution>
                <id>pack200-normalize</id>
                <goals>
                  <goal>normalize</goal>
                </goals>
                <phase>verify</phase>
              </execution>
            </executions>
          </plugin>
          <plugin>
            <groupId>org.eclipse.cbi.maven.plugins</groupId>
            <artifactId>eclipse-jarsigner-plugin</artifactId>
            <executions>
              <execution>
                <id>sign</id>
                <phase>verify</phase>
                <goals>
                  <goal>sign</goal>
                </goals>
              </execution>
            </executions>
          </plugin>
          <plugin>
            <groupId>org.eclipse.tycho.extras</groupId>
            <artifactId>tycho-pack200b-plugin</artifactId>
            <executions>
              <execution>
                <id>pack200-pack</id>
                <goals>
                  <goal>pack</goal>
                </goals>
                <phase>verify</phase>
              </execution>
            </executions>
          </plugin>
        </plugins>
      </build>
    </profile>
    <profile>
      <id>build-server</id>
      <properties>
        <jgit.website.url>file:///home/data/httpd/download.eclipse.org/jgit/site/${project.version}/</jgit.website.url>
      </properties>
    </profile>
  </profiles>

  <modules>
    <module>org.eclipse.jgit</module>
    <module>org.eclipse.jgit.ant</module>
    <module>org.eclipse.jgit.archive</module>
    <module>org.eclipse.jgit.ui</module>
    <module>org.eclipse.jgit.gpg.bc</module>
    <module>org.eclipse.jgit.http.apache</module>
    <module>org.eclipse.jgit.http.server</module>
    <module>org.eclipse.jgit.ssh.apache</module>
    <module>org.eclipse.jgit.ssh.jsch</module>
    <module>org.eclipse.jgit.pgm</module>
    <module>org.eclipse.jgit.lfs</module>
    <module>org.eclipse.jgit.lfs.server</module>
    <module>org.eclipse.jgit.junit</module>
    <module>org.eclipse.jgit.junit.http</module>
    <module>org.eclipse.jgit.junit.ssh</module>

    <module>org.eclipse.jgit.test</module>
    <module>org.eclipse.jgit.ant.test</module>
    <module>org.eclipse.jgit.gpg.bc.test</module>
    <module>org.eclipse.jgit.http.test</module>
    <module>org.eclipse.jgit.pgm.test</module>
    <module>org.eclipse.jgit.lfs.test</module>
    <module>org.eclipse.jgit.lfs.server.test</module>
    <module>org.eclipse.jgit.ssh.apache.test</module>
    <module>org.eclipse.jgit.ssh.jsch.test</module>
    <module>org.eclipse.jgit.coverage</module>
    <module>org.eclipse.jgit.benchmarks</module>
  </modules>

</project><|MERGE_RESOLUTION|>--- conflicted
+++ resolved
@@ -168,15 +168,6 @@
     <httpcore-version>4.4.14</httpcore-version>
     <slf4j-version>1.7.30</slf4j-version>
     <log4j-version>1.2.15</log4j-version>
-<<<<<<< HEAD
-    <maven-javadoc-plugin-version>3.3.0</maven-javadoc-plugin-version>
-    <tycho-extras-version>1.7.0</tycho-extras-version>
-    <gson-version>2.8.6</gson-version>
-    <bouncycastle-version>1.65</bouncycastle-version>
-    <spotbugs-maven-plugin-version>4.2.3</spotbugs-maven-plugin-version>
-    <maven-project-info-reports-plugin-version>3.1.2</maven-project-info-reports-plugin-version>
-    <maven-jxr-plugin-version>3.0.0</maven-jxr-plugin-version>
-=======
     <maven-javadoc-plugin-version>3.3.1</maven-javadoc-plugin-version>
     <tycho-extras-version>1.7.0</tycho-extras-version>
     <gson-version>2.8.6</gson-version>
@@ -184,7 +175,6 @@
     <spotbugs-maven-plugin-version>4.3.0</spotbugs-maven-plugin-version>
     <maven-project-info-reports-plugin-version>3.1.2</maven-project-info-reports-plugin-version>
     <maven-jxr-plugin-version>3.1.1</maven-jxr-plugin-version>
->>>>>>> e14b25f2
     <maven-surefire-plugin-version>3.0.0-M5</maven-surefire-plugin-version>
     <maven-surefire-report-plugin-version>${maven-surefire-plugin-version}</maven-surefire-report-plugin-version>
     <maven-compiler-plugin-version>3.8.1</maven-compiler-plugin-version>
@@ -870,12 +860,12 @@
           <plugin>
             <groupId>org.apache.maven.plugins</groupId>
             <artifactId>maven-compiler-plugin</artifactId>
-                <configuration>
+            <configuration>
               <fork>true</fork>
               <compilerArgs combine.children="append">
                 <arg>-J-Xbootclasspath/p:${settings.localRepository}/com/google/errorprone/javac/${javac.version}/javac-${javac.version}.jar</arg>
               </compilerArgs>
-                </configuration>
+            </configuration>
           </plugin>
         </plugins>
       </build>
